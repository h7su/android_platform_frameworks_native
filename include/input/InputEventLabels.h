/*
 * Copyright (C) 2008 The Android Open Source Project
 *
 * Licensed under the Apache License, Version 2.0 (the "License");
 * you may not use this file except in compliance with the License.
 * You may obtain a copy of the License at
 *
 *      http://www.apache.org/licenses/LICENSE-2.0
 *
 * Unless required by applicable law or agreed to in writing, software
 * distributed under the License is distributed on an "AS IS" BASIS,
 * WITHOUT WARRANTIES OR CONDITIONS OF ANY KIND, either express or implied.
 * See the License for the specific language governing permissions and
 * limitations under the License.
 */

#ifndef _LIBINPUT_INPUT_EVENT_LABELS_H
#define _LIBINPUT_INPUT_EVENT_LABELS_H

#include <input/Input.h>
#include <android/keycodes.h>

#define DEFINE_KEYCODE(key) { #key, AKEYCODE_##key }
#define DEFINE_AXIS(axis) { #axis, AMOTION_EVENT_AXIS_##axis }
#define DEFINE_LED(led) { #led, ALED_##led }
#define DEFINE_FLAG(flag) { #flag, POLICY_FLAG_##flag }

namespace android {

template<typename T, size_t N>
size_t size(T (&)[N]) { return N; }

struct InputEventLabel {
    const char *literal;
    int value;
};


static const InputEventLabel KEYCODES[] = {
    // NOTE: If you add a new keycode here you must also add it to several other files.
    //       Refer to frameworks/base/core/java/android/view/KeyEvent.java for the full list.
    DEFINE_KEYCODE(UNKNOWN),
    DEFINE_KEYCODE(SOFT_LEFT),
    DEFINE_KEYCODE(SOFT_RIGHT),
    DEFINE_KEYCODE(HOME),
    DEFINE_KEYCODE(BACK),
    DEFINE_KEYCODE(CALL),
    DEFINE_KEYCODE(ENDCALL),
    DEFINE_KEYCODE(0),
    DEFINE_KEYCODE(1),
    DEFINE_KEYCODE(2),
    DEFINE_KEYCODE(3),
    DEFINE_KEYCODE(4),
    DEFINE_KEYCODE(5),
    DEFINE_KEYCODE(6),
    DEFINE_KEYCODE(7),
    DEFINE_KEYCODE(8),
    DEFINE_KEYCODE(9),
    DEFINE_KEYCODE(STAR),
    DEFINE_KEYCODE(POUND),
    DEFINE_KEYCODE(DPAD_UP),
    DEFINE_KEYCODE(DPAD_DOWN),
    DEFINE_KEYCODE(DPAD_LEFT),
    DEFINE_KEYCODE(DPAD_RIGHT),
    DEFINE_KEYCODE(DPAD_CENTER),
    DEFINE_KEYCODE(VOLUME_UP),
    DEFINE_KEYCODE(VOLUME_DOWN),
    DEFINE_KEYCODE(POWER),
    DEFINE_KEYCODE(CAMERA),
    DEFINE_KEYCODE(CLEAR),
    DEFINE_KEYCODE(A),
    DEFINE_KEYCODE(B),
    DEFINE_KEYCODE(C),
    DEFINE_KEYCODE(D),
    DEFINE_KEYCODE(E),
    DEFINE_KEYCODE(F),
    DEFINE_KEYCODE(G),
    DEFINE_KEYCODE(H),
    DEFINE_KEYCODE(I),
    DEFINE_KEYCODE(J),
    DEFINE_KEYCODE(K),
    DEFINE_KEYCODE(L),
    DEFINE_KEYCODE(M),
    DEFINE_KEYCODE(N),
    DEFINE_KEYCODE(O),
    DEFINE_KEYCODE(P),
    DEFINE_KEYCODE(Q),
    DEFINE_KEYCODE(R),
    DEFINE_KEYCODE(S),
    DEFINE_KEYCODE(T),
    DEFINE_KEYCODE(U),
    DEFINE_KEYCODE(V),
    DEFINE_KEYCODE(W),
    DEFINE_KEYCODE(X),
    DEFINE_KEYCODE(Y),
    DEFINE_KEYCODE(Z),
    DEFINE_KEYCODE(COMMA),
    DEFINE_KEYCODE(PERIOD),
    DEFINE_KEYCODE(ALT_LEFT),
    DEFINE_KEYCODE(ALT_RIGHT),
    DEFINE_KEYCODE(SHIFT_LEFT),
    DEFINE_KEYCODE(SHIFT_RIGHT),
    DEFINE_KEYCODE(TAB),
    DEFINE_KEYCODE(SPACE),
    DEFINE_KEYCODE(SYM),
    DEFINE_KEYCODE(EXPLORER),
    DEFINE_KEYCODE(ENVELOPE),
    DEFINE_KEYCODE(ENTER),
    DEFINE_KEYCODE(DEL),
    DEFINE_KEYCODE(GRAVE),
    DEFINE_KEYCODE(MINUS),
    DEFINE_KEYCODE(EQUALS),
    DEFINE_KEYCODE(LEFT_BRACKET),
    DEFINE_KEYCODE(RIGHT_BRACKET),
    DEFINE_KEYCODE(BACKSLASH),
    DEFINE_KEYCODE(SEMICOLON),
    DEFINE_KEYCODE(APOSTROPHE),
    DEFINE_KEYCODE(SLASH),
    DEFINE_KEYCODE(AT),
    DEFINE_KEYCODE(NUM),
    DEFINE_KEYCODE(HEADSETHOOK),
    DEFINE_KEYCODE(FOCUS),   // *Camera* focus
    DEFINE_KEYCODE(PLUS),
    DEFINE_KEYCODE(MENU),
    DEFINE_KEYCODE(NOTIFICATION),
    DEFINE_KEYCODE(SEARCH),
    DEFINE_KEYCODE(MEDIA_PLAY_PAUSE),
    DEFINE_KEYCODE(MEDIA_STOP),
    DEFINE_KEYCODE(MEDIA_NEXT),
    DEFINE_KEYCODE(MEDIA_PREVIOUS),
    DEFINE_KEYCODE(MEDIA_REWIND),
    DEFINE_KEYCODE(MEDIA_FAST_FORWARD),
    DEFINE_KEYCODE(MUTE),
    DEFINE_KEYCODE(PAGE_UP),
    DEFINE_KEYCODE(PAGE_DOWN),
    DEFINE_KEYCODE(PICTSYMBOLS),
    DEFINE_KEYCODE(SWITCH_CHARSET),
    DEFINE_KEYCODE(BUTTON_A),
    DEFINE_KEYCODE(BUTTON_B),
    DEFINE_KEYCODE(BUTTON_C),
    DEFINE_KEYCODE(BUTTON_X),
    DEFINE_KEYCODE(BUTTON_Y),
    DEFINE_KEYCODE(BUTTON_Z),
    DEFINE_KEYCODE(BUTTON_L1),
    DEFINE_KEYCODE(BUTTON_R1),
    DEFINE_KEYCODE(BUTTON_L2),
    DEFINE_KEYCODE(BUTTON_R2),
    DEFINE_KEYCODE(BUTTON_THUMBL),
    DEFINE_KEYCODE(BUTTON_THUMBR),
    DEFINE_KEYCODE(BUTTON_START),
    DEFINE_KEYCODE(BUTTON_SELECT),
    DEFINE_KEYCODE(BUTTON_MODE),
    DEFINE_KEYCODE(ESCAPE),
    DEFINE_KEYCODE(FORWARD_DEL),
    DEFINE_KEYCODE(CTRL_LEFT),
    DEFINE_KEYCODE(CTRL_RIGHT),
    DEFINE_KEYCODE(CAPS_LOCK),
    DEFINE_KEYCODE(SCROLL_LOCK),
    DEFINE_KEYCODE(META_LEFT),
    DEFINE_KEYCODE(META_RIGHT),
    DEFINE_KEYCODE(FUNCTION),
    DEFINE_KEYCODE(SYSRQ),
    DEFINE_KEYCODE(BREAK),
    DEFINE_KEYCODE(MOVE_HOME),
    DEFINE_KEYCODE(MOVE_END),
    DEFINE_KEYCODE(INSERT),
    DEFINE_KEYCODE(FORWARD),
    DEFINE_KEYCODE(MEDIA_PLAY),
    DEFINE_KEYCODE(MEDIA_PAUSE),
    DEFINE_KEYCODE(MEDIA_CLOSE),
    DEFINE_KEYCODE(MEDIA_EJECT),
    DEFINE_KEYCODE(MEDIA_RECORD),
    DEFINE_KEYCODE(F1),
    DEFINE_KEYCODE(F2),
    DEFINE_KEYCODE(F3),
    DEFINE_KEYCODE(F4),
    DEFINE_KEYCODE(F5),
    DEFINE_KEYCODE(F6),
    DEFINE_KEYCODE(F7),
    DEFINE_KEYCODE(F8),
    DEFINE_KEYCODE(F9),
    DEFINE_KEYCODE(F10),
    DEFINE_KEYCODE(F11),
    DEFINE_KEYCODE(F12),
    DEFINE_KEYCODE(NUM_LOCK),
    DEFINE_KEYCODE(NUMPAD_0),
    DEFINE_KEYCODE(NUMPAD_1),
    DEFINE_KEYCODE(NUMPAD_2),
    DEFINE_KEYCODE(NUMPAD_3),
    DEFINE_KEYCODE(NUMPAD_4),
    DEFINE_KEYCODE(NUMPAD_5),
    DEFINE_KEYCODE(NUMPAD_6),
    DEFINE_KEYCODE(NUMPAD_7),
    DEFINE_KEYCODE(NUMPAD_8),
    DEFINE_KEYCODE(NUMPAD_9),
    DEFINE_KEYCODE(NUMPAD_DIVIDE),
    DEFINE_KEYCODE(NUMPAD_MULTIPLY),
    DEFINE_KEYCODE(NUMPAD_SUBTRACT),
    DEFINE_KEYCODE(NUMPAD_ADD),
    DEFINE_KEYCODE(NUMPAD_DOT),
    DEFINE_KEYCODE(NUMPAD_COMMA),
    DEFINE_KEYCODE(NUMPAD_ENTER),
    DEFINE_KEYCODE(NUMPAD_EQUALS),
    DEFINE_KEYCODE(NUMPAD_LEFT_PAREN),
    DEFINE_KEYCODE(NUMPAD_RIGHT_PAREN),
    DEFINE_KEYCODE(VOLUME_MUTE),
    DEFINE_KEYCODE(INFO),
    DEFINE_KEYCODE(CHANNEL_UP),
    DEFINE_KEYCODE(CHANNEL_DOWN),
    DEFINE_KEYCODE(ZOOM_IN),
    DEFINE_KEYCODE(ZOOM_OUT),
    DEFINE_KEYCODE(TV),
    DEFINE_KEYCODE(WINDOW),
    DEFINE_KEYCODE(GUIDE),
    DEFINE_KEYCODE(DVR),
    DEFINE_KEYCODE(BOOKMARK),
    DEFINE_KEYCODE(CAPTIONS),
    DEFINE_KEYCODE(SETTINGS),
    DEFINE_KEYCODE(TV_POWER),
    DEFINE_KEYCODE(TV_INPUT),
    DEFINE_KEYCODE(STB_POWER),
    DEFINE_KEYCODE(STB_INPUT),
    DEFINE_KEYCODE(AVR_POWER),
    DEFINE_KEYCODE(AVR_INPUT),
    DEFINE_KEYCODE(PROG_RED),
    DEFINE_KEYCODE(PROG_GREEN),
    DEFINE_KEYCODE(PROG_YELLOW),
    DEFINE_KEYCODE(PROG_BLUE),
    DEFINE_KEYCODE(APP_SWITCH),
    DEFINE_KEYCODE(BUTTON_1),
    DEFINE_KEYCODE(BUTTON_2),
    DEFINE_KEYCODE(BUTTON_3),
    DEFINE_KEYCODE(BUTTON_4),
    DEFINE_KEYCODE(BUTTON_5),
    DEFINE_KEYCODE(BUTTON_6),
    DEFINE_KEYCODE(BUTTON_7),
    DEFINE_KEYCODE(BUTTON_8),
    DEFINE_KEYCODE(BUTTON_9),
    DEFINE_KEYCODE(BUTTON_10),
    DEFINE_KEYCODE(BUTTON_11),
    DEFINE_KEYCODE(BUTTON_12),
    DEFINE_KEYCODE(BUTTON_13),
    DEFINE_KEYCODE(BUTTON_14),
    DEFINE_KEYCODE(BUTTON_15),
    DEFINE_KEYCODE(BUTTON_16),
    DEFINE_KEYCODE(LANGUAGE_SWITCH),
    DEFINE_KEYCODE(MANNER_MODE),
    DEFINE_KEYCODE(3D_MODE),
    DEFINE_KEYCODE(CONTACTS),
    DEFINE_KEYCODE(CALENDAR),
    DEFINE_KEYCODE(MUSIC),
    DEFINE_KEYCODE(CALCULATOR),
    DEFINE_KEYCODE(ZENKAKU_HANKAKU),
    DEFINE_KEYCODE(EISU),
    DEFINE_KEYCODE(MUHENKAN),
    DEFINE_KEYCODE(HENKAN),
    DEFINE_KEYCODE(KATAKANA_HIRAGANA),
    DEFINE_KEYCODE(YEN),
    DEFINE_KEYCODE(RO),
    DEFINE_KEYCODE(KANA),
    DEFINE_KEYCODE(ASSIST),
    DEFINE_KEYCODE(BRIGHTNESS_DOWN),
    DEFINE_KEYCODE(BRIGHTNESS_UP),
    DEFINE_KEYCODE(MEDIA_AUDIO_TRACK),
    DEFINE_KEYCODE(SLEEP),
    DEFINE_KEYCODE(WAKEUP),
    DEFINE_KEYCODE(PAIRING),
    DEFINE_KEYCODE(MEDIA_TOP_MENU),
    DEFINE_KEYCODE(11),
    DEFINE_KEYCODE(12),
    DEFINE_KEYCODE(LAST_CHANNEL),
    DEFINE_KEYCODE(TV_DATA_SERVICE),
    DEFINE_KEYCODE(VOICE_ASSIST),
    DEFINE_KEYCODE(TV_RADIO_SERVICE),
    DEFINE_KEYCODE(TV_TELETEXT),
    DEFINE_KEYCODE(TV_NUMBER_ENTRY),
    DEFINE_KEYCODE(TV_TERRESTRIAL_ANALOG),
    DEFINE_KEYCODE(TV_TERRESTRIAL_DIGITAL),
    DEFINE_KEYCODE(TV_SATELLITE),
    DEFINE_KEYCODE(TV_SATELLITE_BS),
    DEFINE_KEYCODE(TV_SATELLITE_CS),
    DEFINE_KEYCODE(TV_SATELLITE_SERVICE),
    DEFINE_KEYCODE(TV_NETWORK),
    DEFINE_KEYCODE(TV_ANTENNA_CABLE),
    DEFINE_KEYCODE(TV_INPUT_HDMI_1),
    DEFINE_KEYCODE(TV_INPUT_HDMI_2),
    DEFINE_KEYCODE(TV_INPUT_HDMI_3),
    DEFINE_KEYCODE(TV_INPUT_HDMI_4),
    DEFINE_KEYCODE(TV_INPUT_COMPOSITE_1),
    DEFINE_KEYCODE(TV_INPUT_COMPOSITE_2),
    DEFINE_KEYCODE(TV_INPUT_COMPONENT_1),
    DEFINE_KEYCODE(TV_INPUT_COMPONENT_2),
    DEFINE_KEYCODE(TV_INPUT_VGA_1),
    DEFINE_KEYCODE(TV_AUDIO_DESCRIPTION),
    DEFINE_KEYCODE(TV_AUDIO_DESCRIPTION_MIX_UP),
    DEFINE_KEYCODE(TV_AUDIO_DESCRIPTION_MIX_DOWN),
    DEFINE_KEYCODE(TV_ZOOM_MODE),
    DEFINE_KEYCODE(TV_CONTENTS_MENU),
    DEFINE_KEYCODE(TV_MEDIA_CONTEXT_MENU),
    DEFINE_KEYCODE(TV_TIMER_PROGRAMMING),
    DEFINE_KEYCODE(HELP),
    DEFINE_KEYCODE(NAVIGATE_PREVIOUS),
    DEFINE_KEYCODE(NAVIGATE_NEXT),
    DEFINE_KEYCODE(NAVIGATE_IN),
    DEFINE_KEYCODE(NAVIGATE_OUT),
<<<<<<< HEAD
    DEFINE_KEYCODE(STEM_PRIMARY),
    DEFINE_KEYCODE(STEM_1),
    DEFINE_KEYCODE(STEM_2),
    DEFINE_KEYCODE(STEM_3),
=======
    DEFINE_KEYCODE(MEDIA_SKIP_FORWARD),
    DEFINE_KEYCODE(MEDIA_SKIP_BACKWARD),
    DEFINE_KEYCODE(MEDIA_STEP_FORWARD),
    DEFINE_KEYCODE(MEDIA_STEP_BACKWARD),
>>>>>>> 62ec2dd5

    { NULL, 0 }
};

static const InputEventLabel AXES[] = {
    DEFINE_AXIS(X),
    DEFINE_AXIS(Y),
    DEFINE_AXIS(PRESSURE),
    DEFINE_AXIS(SIZE),
    DEFINE_AXIS(TOUCH_MAJOR),
    DEFINE_AXIS(TOUCH_MINOR),
    DEFINE_AXIS(TOOL_MAJOR),
    DEFINE_AXIS(TOOL_MINOR),
    DEFINE_AXIS(ORIENTATION),
    DEFINE_AXIS(VSCROLL),
    DEFINE_AXIS(HSCROLL),
    DEFINE_AXIS(Z),
    DEFINE_AXIS(RX),
    DEFINE_AXIS(RY),
    DEFINE_AXIS(RZ),
    DEFINE_AXIS(HAT_X),
    DEFINE_AXIS(HAT_Y),
    DEFINE_AXIS(LTRIGGER),
    DEFINE_AXIS(RTRIGGER),
    DEFINE_AXIS(THROTTLE),
    DEFINE_AXIS(RUDDER),
    DEFINE_AXIS(WHEEL),
    DEFINE_AXIS(GAS),
    DEFINE_AXIS(BRAKE),
    DEFINE_AXIS(DISTANCE),
    DEFINE_AXIS(TILT),
    DEFINE_AXIS(GENERIC_1),
    DEFINE_AXIS(GENERIC_2),
    DEFINE_AXIS(GENERIC_3),
    DEFINE_AXIS(GENERIC_4),
    DEFINE_AXIS(GENERIC_5),
    DEFINE_AXIS(GENERIC_6),
    DEFINE_AXIS(GENERIC_7),
    DEFINE_AXIS(GENERIC_8),
    DEFINE_AXIS(GENERIC_9),
    DEFINE_AXIS(GENERIC_10),
    DEFINE_AXIS(GENERIC_11),
    DEFINE_AXIS(GENERIC_12),
    DEFINE_AXIS(GENERIC_13),
    DEFINE_AXIS(GENERIC_14),
    DEFINE_AXIS(GENERIC_15),
    DEFINE_AXIS(GENERIC_16),

    // NOTE: If you add a new axis here you must also add it to several other files.
    //       Refer to frameworks/base/core/java/android/view/MotionEvent.java for the full list.
    { NULL, 0 }
};

static const InputEventLabel LEDS[] = {
    DEFINE_LED(NUM_LOCK),
    DEFINE_LED(CAPS_LOCK),
    DEFINE_LED(SCROLL_LOCK),
    DEFINE_LED(COMPOSE),
    DEFINE_LED(KANA),
    DEFINE_LED(SLEEP),
    DEFINE_LED(SUSPEND),
    DEFINE_LED(MUTE),
    DEFINE_LED(MISC),
    DEFINE_LED(MAIL),
    DEFINE_LED(CHARGING),
    DEFINE_LED(CONTROLLER_1),
    DEFINE_LED(CONTROLLER_2),
    DEFINE_LED(CONTROLLER_3),
    DEFINE_LED(CONTROLLER_4),

    // NOTE: If you add new LEDs here, you must also add them to Input.h
    { NULL, 0 }
};

static const InputEventLabel FLAGS[] = {
    DEFINE_FLAG(VIRTUAL),
    DEFINE_FLAG(FUNCTION),
    DEFINE_FLAG(GESTURE),

    { NULL, 0 }
};

static int lookupValueByLabel(const char* literal, const InputEventLabel *list) {
    while (list->literal) {
        if (strcmp(literal, list->literal) == 0) {
            return list->value;
        }
        list++;
    }
    return list->value;
}

static const char* lookupLabelByValue(int value, const InputEventLabel* list) {
    while (list->literal) {
        if (list->value == value) {
            return list->literal;
        }
        list++;
    }
    return NULL;
}

static int32_t getKeyCodeByLabel(const char* label) {
    return int32_t(lookupValueByLabel(label, KEYCODES));
}

static const char* getLabelByKeyCode(int32_t keyCode) {
    if (keyCode >= 0 && keyCode < size(KEYCODES)) {
        return KEYCODES[keyCode].literal;
    }
    return NULL;
}

static uint32_t getKeyFlagByLabel(const char* label) {
    return uint32_t(lookupValueByLabel(label, FLAGS));
}

static int32_t getAxisByLabel(const char* label) {
    return int32_t(lookupValueByLabel(label, AXES));
}

static const char* getAxisLabel(int32_t axisId) {
    return lookupLabelByValue(axisId, AXES);
}

static int32_t getLedByLabel(const char* label) {
    return int32_t(lookupValueByLabel(label, LEDS));
}


} // namespace android
#endif // _LIBINPUT_INPUT_EVENT_LABELS_H<|MERGE_RESOLUTION|>--- conflicted
+++ resolved
@@ -303,17 +303,14 @@
     DEFINE_KEYCODE(NAVIGATE_NEXT),
     DEFINE_KEYCODE(NAVIGATE_IN),
     DEFINE_KEYCODE(NAVIGATE_OUT),
-<<<<<<< HEAD
     DEFINE_KEYCODE(STEM_PRIMARY),
     DEFINE_KEYCODE(STEM_1),
     DEFINE_KEYCODE(STEM_2),
     DEFINE_KEYCODE(STEM_3),
-=======
     DEFINE_KEYCODE(MEDIA_SKIP_FORWARD),
     DEFINE_KEYCODE(MEDIA_SKIP_BACKWARD),
     DEFINE_KEYCODE(MEDIA_STEP_FORWARD),
     DEFINE_KEYCODE(MEDIA_STEP_BACKWARD),
->>>>>>> 62ec2dd5
 
     { NULL, 0 }
 };
