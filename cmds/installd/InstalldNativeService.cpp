/*
** Copyright 2008, The Android Open Source Project
**
** Licensed under the Apache License, Version 2.0 (the "License");
** you may not use this file except in compliance with the License.
** You may obtain a copy of the License at
**
**     http://www.apache.org/licenses/LICENSE-2.0
**
** Unless required by applicable law or agreed to in writing, software
** distributed under the License is distributed on an "AS IS" BASIS,
** WITHOUT WARRANTIES OR CONDITIONS OF ANY KIND, either express or implied.
** See the License for the specific language governing permissions and
** limitations under the License.
*/

#include "InstalldNativeService.h"

#define ATRACE_TAG ATRACE_TAG_PACKAGE_MANAGER

#include <errno.h>
#include <fts.h>
#include <inttypes.h>
#include <stdio.h>
#include <stdlib.h>
#include <string.h>
#include <sys/capability.h>
#include <sys/file.h>
#include <sys/ioctl.h>
#include <sys/mman.h>
#include <sys/mount.h>
#include <sys/resource.h>
#include <sys/stat.h>
#include <sys/statvfs.h>
#include <sys/types.h>
#include <sys/wait.h>
#include <sys/xattr.h>
#include <unistd.h>
#include <algorithm>
#include <filesystem>
#include <fstream>
#include <functional>
#include <regex>
#include <unordered_set>

#include <android-base/file.h>
#include <android-base/logging.h>
#include <android-base/parseint.h>
#include <android-base/properties.h>
#include <android-base/scopeguard.h>
#include <android-base/stringprintf.h>
#include <android-base/strings.h>
#include <android-base/unique_fd.h>
#include <cutils/ashmem.h>
#include <cutils/fs.h>
#include <cutils/properties.h>
#include <cutils/sched_policy.h>
#include <linux/quota.h>
#include <log/log.h>               // TODO: Move everything to base/logging.
#include <logwrap/logwrap.h>
#include <private/android_filesystem_config.h>
#include <private/android_projectid_config.h>
#include <selinux/android.h>
#include <system/thread_defs.h>
#include <utils/Trace.h>

#include "dexopt.h"
#include "globals.h"
#include "installd_deps.h"
#include "otapreopt_utils.h"
#include "utils.h"
#include "view_compiler.h"

#include "CacheTracker.h"
#include "CrateManager.h"
#include "MatchExtensionGen.h"
#include "QuotaUtils.h"

#ifndef LOG_TAG
#define LOG_TAG "installd"
#endif

#define GRANULAR_LOCKS

using android::base::ParseUint;
using android::base::Split;
using android::base::StringPrintf;
using std::endl;

namespace android {
namespace installd {

// An uuid used in unit tests.
static constexpr const char* kTestUuid = "TEST";

static constexpr const mode_t kRollbackFolderMode = 0700;

static constexpr const char* kCpPath = "/system/bin/cp";
static constexpr const char* kXattrDefault = "user.default";

static constexpr const char* kDataMirrorCePath = "/data_mirror/data_ce";
static constexpr const char* kDataMirrorDePath = "/data_mirror/data_de";

static constexpr const int MIN_RESTRICTED_HOME_SDK_VERSION = 24; // > M

static constexpr const char* PKG_LIB_POSTFIX = "/lib";
static constexpr const char* CACHE_DIR_POSTFIX = "/cache";
static constexpr const char* CODE_CACHE_DIR_POSTFIX = "/code_cache";

static constexpr const char* kFuseProp = "persist.sys.fuse";

/**
 * Property to control if app data isolation is enabled.
 */
static constexpr const char* kAppDataIsolationEnabledProperty = "persist.zygote.app_data_isolation";
static constexpr const char* kMntSdcardfs = "/mnt/runtime/default/";
static constexpr const char* kMntFuse = "/mnt/pass_through/0/";

static std::atomic<bool> sAppDataIsolationEnabled(false);

namespace {

constexpr const char* kDump = "android.permission.DUMP";

static binder::Status ok() {
    return binder::Status::ok();
}

static binder::Status exception(uint32_t code, const std::string& msg) {
    LOG(ERROR) << msg << " (" << code << ")";
    return binder::Status::fromExceptionCode(code, String8(msg.c_str()));
}

static binder::Status error() {
    return binder::Status::fromServiceSpecificError(errno);
}

static binder::Status error(const std::string& msg) {
    PLOG(ERROR) << msg;
    return binder::Status::fromServiceSpecificError(errno, String8(msg.c_str()));
}

static binder::Status error(uint32_t code, const std::string& msg) {
    LOG(ERROR) << msg << " (" << code << ")";
    return binder::Status::fromServiceSpecificError(code, String8(msg.c_str()));
}

binder::Status checkPermission(const char* permission) {
    pid_t pid;
    uid_t uid;

    if (checkCallingPermission(String16(permission), reinterpret_cast<int32_t*>(&pid),
            reinterpret_cast<int32_t*>(&uid))) {
        return ok();
    } else {
        return exception(binder::Status::EX_SECURITY,
                StringPrintf("UID %d / PID %d lacks permission %s", uid, pid, permission));
    }
}

binder::Status checkUid(uid_t expectedUid) {
    uid_t uid = IPCThreadState::self()->getCallingUid();
    if (uid == expectedUid || uid == AID_ROOT) {
        return ok();
    } else {
        return exception(binder::Status::EX_SECURITY,
                StringPrintf("UID %d is not expected UID %d", uid, expectedUid));
    }
}

binder::Status checkArgumentUuid(const std::optional<std::string>& uuid) {
    if (!uuid || is_valid_filename(*uuid)) {
        return ok();
    } else {
        return exception(binder::Status::EX_ILLEGAL_ARGUMENT,
                StringPrintf("UUID %s is malformed", uuid->c_str()));
    }
}

binder::Status checkArgumentUuidTestOrNull(const std::optional<std::string>& uuid) {
    if (!uuid || strcmp(uuid->c_str(), kTestUuid) == 0) {
        return ok();
    } else {
        return exception(binder::Status::EX_ILLEGAL_ARGUMENT,
                StringPrintf("UUID must be null or \"%s\", got: %s", kTestUuid, uuid->c_str()));
    }
}

binder::Status checkArgumentPackageName(const std::string& packageName) {
    if (is_valid_package_name(packageName)) {
        return ok();
    } else {
        return exception(binder::Status::EX_ILLEGAL_ARGUMENT,
                StringPrintf("Package name %s is malformed", packageName.c_str()));
    }
}

binder::Status checkArgumentPath(const std::string& path) {
    if (path.empty()) {
        return exception(binder::Status::EX_ILLEGAL_ARGUMENT, "Missing path");
    }
    if (path[0] != '/') {
        return exception(binder::Status::EX_ILLEGAL_ARGUMENT,
                StringPrintf("Path %s is relative", path.c_str()));
    }
    if ((path + '/').find("/../") != std::string::npos) {
        return exception(binder::Status::EX_ILLEGAL_ARGUMENT,
                StringPrintf("Path %s is shady", path.c_str()));
    }
    for (const char& c : path) {
        if (c == '\0' || c == '\n') {
            return exception(binder::Status::EX_ILLEGAL_ARGUMENT,
                    StringPrintf("Path %s is malformed", path.c_str()));
        }
    }
    return ok();
}

binder::Status checkArgumentPath(const std::optional<std::string>& path) {
    if (path) {
        return checkArgumentPath(*path);
    } else {
        return ok();
    }
}

#define ENFORCE_UID(uid) {                                  \
    binder::Status status = checkUid((uid));                \
    if (!status.isOk()) {                                   \
        return status;                                      \
    }                                                       \
}

#define CHECK_ARGUMENT_UUID(uuid) {                         \
    binder::Status status = checkArgumentUuid((uuid));      \
    if (!status.isOk()) {                                   \
        return status;                                      \
    }                                                       \
}

#define CHECK_ARGUMENT_UUID_IS_TEST_OR_NULL(uuid) {         \
    auto status = checkArgumentUuidTestOrNull(uuid);        \
    if (!status.isOk()) {                                   \
        return status;                                      \
    }                                                       \
}                                                           \

#define CHECK_ARGUMENT_PACKAGE_NAME(packageName) {          \
    binder::Status status =                                 \
            checkArgumentPackageName((packageName));        \
    if (!status.isOk()) {                                   \
        return status;                                      \
    }                                                       \
}

#define CHECK_ARGUMENT_PATH(path) {                         \
    binder::Status status = checkArgumentPath((path));      \
    if (!status.isOk()) {                                   \
        return status;                                      \
    }                                                       \
}

#ifdef GRANULAR_LOCKS

/**
 * This class obtains in constructor and keeps the local strong pointer to the RefLock.
 * On destruction, it checks if there are any other strong pointers, and remove the map entry if
 * this was the last one.
 */
template <class Key, class Mutex>
struct LocalLockHolder {
    using WeakPointer = std::weak_ptr<Mutex>;
    using StrongPointer = std::shared_ptr<Mutex>;
    using Map = std::unordered_map<Key, WeakPointer>;
    using MapLock = std::recursive_mutex;

    LocalLockHolder(Key key, Map& map, MapLock& mapLock)
          : mKey(std::move(key)), mMap(map), mMapLock(mapLock) {
        std::lock_guard lock(mMapLock);
        auto& weakPtr = mMap[mKey];

        // Check if the RefLock is still alive.
        mRefLock = weakPtr.lock();
        if (!mRefLock) {
            // Create a new lock.
            mRefLock = std::make_shared<Mutex>();
            weakPtr = mRefLock;
        }
    }
    LocalLockHolder(LocalLockHolder&& other) noexcept
          : mKey(std::move(other.mKey)),
            mMap(other.mMap),
            mMapLock(other.mMapLock),
            mRefLock(std::move(other.mRefLock)) {
        other.mRefLock.reset();
    }
    ~LocalLockHolder() {
        if (!mRefLock) {
            return;
        }

        std::lock_guard lock(mMapLock);
        // Clear the strong pointer.
        mRefLock.reset();
        auto found = mMap.find(mKey);
        if (found == mMap.end()) {
            return;
        }
        const auto& weakPtr = found->second;
        // If this was the last pointer then it's ok to remove the map entry.
        if (weakPtr.expired()) {
            mMap.erase(found);
        }
    }

    void lock() { mRefLock->lock(); }
    void unlock() { mRefLock->unlock(); }
    void lock_shared() { mRefLock->lock_shared(); }
    void unlock_shared() { mRefLock->unlock_shared(); }

private:
    Key mKey;
    Map& mMap;
    MapLock& mMapLock;
    StrongPointer mRefLock;
};

using UserLock = LocalLockHolder<userid_t, std::shared_mutex>;
using UserWriteLockGuard = std::unique_lock<UserLock>;
using UserReadLockGuard = std::shared_lock<UserLock>;

using PackageLock = LocalLockHolder<std::string, std::recursive_mutex>;
using PackageLockGuard = std::lock_guard<PackageLock>;

#define LOCK_USER()                                     \
    UserLock localUserLock(userId, mUserIdLock, mLock); \
    UserWriteLockGuard userLock(localUserLock)

#define LOCK_USER_READ()                                \
    UserLock localUserLock(userId, mUserIdLock, mLock); \
    UserReadLockGuard userLock(localUserLock)

#define LOCK_PACKAGE()                                                  \
    PackageLock localPackageLock(packageName, mPackageNameLock, mLock); \
    PackageLockGuard packageLock(localPackageLock)

#define LOCK_PACKAGE_USER() \
    LOCK_USER_READ();       \
    LOCK_PACKAGE()

#else

#define LOCK_USER() std::lock_guard lock(mLock)
#define LOCK_PACKAGE() std::lock_guard lock(mLock)
#define LOCK_PACKAGE_USER() \
    (void)userId;           \
    std::lock_guard lock(mLock)

#endif // GRANULAR_LOCKS

}  // namespace

status_t InstalldNativeService::start() {
    IPCThreadState::self()->disableBackgroundScheduling(true);
    status_t ret = BinderService<InstalldNativeService>::publish();
    if (ret != android::OK) {
        return ret;
    }
    sp<ProcessState> ps(ProcessState::self());
    ps->startThreadPool();
    ps->giveThreadPoolName();
    sAppDataIsolationEnabled = android::base::GetBoolProperty(
            kAppDataIsolationEnabledProperty, true);
    return android::OK;
}

status_t InstalldNativeService::dump(int fd, const Vector<String16> & /* args */) {
    const binder::Status dump_permission = checkPermission(kDump);
    if (!dump_permission.isOk()) {
        dprintf(fd, "%s\n", dump_permission.toString8().c_str());
        return PERMISSION_DENIED;
    }

    {
        std::lock_guard<std::recursive_mutex> lock(mMountsLock);
        dprintf(fd, "Storage mounts:\n");
        for (const auto& n : mStorageMounts) {
            dprintf(fd, "    %s = %s\n", n.first.c_str(), n.second.c_str());
        }
    }

    {
        std::lock_guard<std::recursive_mutex> lock(mQuotasLock);
        dprintf(fd, "Per-UID cache quotas:\n");
        for (const auto& n : mCacheQuotas) {
            dprintf(fd, "    %d = %" PRId64 "\n", n.first, n.second);
        }
    }

    dprintf(fd, "is_dexopt_blocked:%d\n", android::installd::is_dexopt_blocked());

    return NO_ERROR;
}

/**
 * Perform restorecon of the given path, but only perform recursive restorecon
 * if the label of that top-level file actually changed.  This can save us
 * significant time by avoiding no-op traversals of large filesystem trees.
 */
static int restorecon_app_data_lazy(const std::string& path, const std::string& seInfo, uid_t uid,
        bool existing) {
    int res = 0;
    char* before = nullptr;
    char* after = nullptr;
    if (!existing) {
        if (selinux_android_restorecon_pkgdir(path.c_str(), seInfo.c_str(), uid,
                SELINUX_ANDROID_RESTORECON_RECURSE) < 0) {
            PLOG(ERROR) << "Failed recursive restorecon for " << path;
            goto fail;
        }
        return res;
    }

    // Note that SELINUX_ANDROID_RESTORECON_DATADATA flag is set by
    // libselinux. Not needed here.
    if (lgetfilecon(path.c_str(), &before) < 0) {
        PLOG(ERROR) << "Failed before getfilecon for " << path;
        goto fail;
    }
    if (selinux_android_restorecon_pkgdir(path.c_str(), seInfo.c_str(), uid, 0) < 0) {
        PLOG(ERROR) << "Failed top-level restorecon for " << path;
        goto fail;
    }
    if (lgetfilecon(path.c_str(), &after) < 0) {
        PLOG(ERROR) << "Failed after getfilecon for " << path;
        goto fail;
    }

    // If the initial top-level restorecon above changed the label, then go
    // back and restorecon everything recursively
    if (strcmp(before, after)) {
        if (existing) {
            LOG(DEBUG) << "Detected label change from " << before << " to " << after << " at "
                    << path << "; running recursive restorecon";
        }
        if (selinux_android_restorecon_pkgdir(path.c_str(), seInfo.c_str(), uid,
                SELINUX_ANDROID_RESTORECON_RECURSE) < 0) {
            PLOG(ERROR) << "Failed recursive restorecon for " << path;
            goto fail;
        }
    }

    goto done;
fail:
    res = -1;
done:
    free(before);
    free(after);
    return res;
}
static bool internal_storage_has_project_id() {
    // The following path is populated in setFirstBoot, so if this file is present
    // then project ids can be used.

    auto using_project_ids =
            StringPrintf("%smisc/installd/using_project_ids", android_data_dir.c_str());
    return access(using_project_ids.c_str(), F_OK) == 0;
}

static int prepare_app_dir(const std::string& path, mode_t target_mode, uid_t uid, gid_t gid,
                           long project_id) {
    if (fs_prepare_dir_strict(path.c_str(), target_mode, uid, gid) != 0) {
        PLOG(ERROR) << "Failed to prepare " << path;
        return -1;
    }
    if (internal_storage_has_project_id()) {
        return set_quota_project_id(path, project_id, true);
    }
    return 0;
}

static int prepare_app_cache_dir(const std::string& parent, const char* name, mode_t target_mode,
                                 uid_t uid, gid_t gid, long project_id) {
    auto path = StringPrintf("%s/%s", parent.c_str(), name);
    int ret = prepare_app_cache_dir(parent, name, target_mode, uid, gid);
    if (ret == 0 && internal_storage_has_project_id()) {
        return set_quota_project_id(path, project_id, true);
    }
    return ret;
}

static bool prepare_app_profile_dir(const std::string& packageName, int32_t appId, int32_t userId) {
    if (!property_get_bool("dalvik.vm.usejitprofiles", false)) {
        return true;
    }

    int32_t uid = multiuser_get_uid(userId, appId);
    int shared_app_gid = multiuser_get_shared_gid(userId, appId);
    if (shared_app_gid == -1) {
        // TODO(calin): this should no longer be possible but do not continue if we don't get
        // a valid shared gid.
        PLOG(WARNING) << "Invalid shared_app_gid for " << packageName;
        return true;
    }

    const std::string profile_dir =
            create_primary_current_profile_package_dir_path(userId, packageName);
    // read-write-execute only for the app user.
    if (fs_prepare_dir_strict(profile_dir.c_str(), 0700, uid, uid) != 0) {
        PLOG(ERROR) << "Failed to prepare " << profile_dir;
        return false;
    }
    if (selinux_android_restorecon(profile_dir.c_str(), 0)) {
        PLOG(ERROR) << "Failed to restorecon " << profile_dir;
        return false;
    }

    const std::string ref_profile_path =
            create_primary_reference_profile_package_dir_path(packageName);

    // Prepare the reference profile directory. Note that we use the non strict version of
    // fs_prepare_dir. This will fix the permission and the ownership to the correct values.
    // This is particularly important given that in O there were some fixes for how the
    // shared_app_gid is computed.
    //
    // Note that by the time we get here we know that we are using a correct uid (otherwise
    // prepare_app_dir and the above fs_prepare_file_strict which check the uid). So we
    // are sure that the gid being used belongs to the owning app and not someone else.
    //
    // dex2oat/profman runs under the shared app gid and it needs to read/write reference profiles.
    if (fs_prepare_dir(ref_profile_path.c_str(), 0770, AID_SYSTEM, shared_app_gid) != 0) {
        PLOG(ERROR) << "Failed to prepare " << ref_profile_path;
        return false;
    }

    return true;
}

static bool chown_app_dir(const std::string& path, uid_t uid, uid_t previousUid, gid_t cacheGid) {
    FTS* fts;
    char *argv[] = { (char*) path.c_str(), nullptr };
    if (!(fts = fts_open(argv, FTS_PHYSICAL | FTS_NOCHDIR | FTS_XDEV, nullptr))) {
        return false;
    }
    for (FTSENT* p; (p = fts_read(fts)) != nullptr;) {
        if (p->fts_info == FTS_D && p->fts_level == 1
            && (strcmp(p->fts_name, "cache") == 0
                || strcmp(p->fts_name, "code_cache") == 0)) {
            // Mark cache dirs
            p->fts_number = 1;
        } else {
            // Inherit parent's number
            p->fts_number = p->fts_parent->fts_number;
        }

        switch (p->fts_info) {
        case FTS_D:
        case FTS_F:
        case FTS_SL:
        case FTS_SLNONE:
            if (p->fts_statp->st_uid == previousUid) {
                if (lchown(p->fts_path, uid, p->fts_number ? cacheGid : uid) != 0) {
                    PLOG(WARNING) << "Failed to lchown " << p->fts_path;
                }
            } else {
                LOG(WARNING) << "Ignoring " << p->fts_path << " with unexpected UID "
                        << p->fts_statp->st_uid << " instead of " << previousUid;
            }
            break;
        }
    }
    fts_close(fts);
    return true;
}

static void chown_app_profile_dir(const std::string &packageName, int32_t appId, int32_t userId) {
    uid_t uid = multiuser_get_uid(userId, appId);
    gid_t sharedGid = multiuser_get_shared_gid(userId, appId);

    const std::string profile_dir =
            create_primary_current_profile_package_dir_path(userId, packageName);
    char *argv[] = { (char*) profile_dir.c_str(), nullptr };
    if (FTS* fts = fts_open(argv, FTS_PHYSICAL | FTS_NOCHDIR | FTS_XDEV, nullptr)) {
        for (FTSENT* p; (p = fts_read(fts)) != nullptr;) {
            switch (p->fts_info) {
            case FTS_D:
            case FTS_F:
            case FTS_SL:
            case FTS_SLNONE:
                if (lchown(p->fts_path, uid, uid) != 0) {
                    PLOG(WARNING) << "Failed to lchown " << p->fts_path;
                }
                break;
            }
        }
        fts_close(fts);
    }

    const std::string ref_profile_path =
            create_primary_reference_profile_package_dir_path(packageName);
    argv[0] = (char *) ref_profile_path.c_str();
    if (FTS* fts = fts_open(argv, FTS_PHYSICAL | FTS_NOCHDIR | FTS_XDEV, nullptr)) {
        for (FTSENT* p; (p = fts_read(fts)) != nullptr;) {
            if (p->fts_info == FTS_D && p->fts_level == 0) {
                if (chown(p->fts_path, AID_SYSTEM, sharedGid) != 0) {
                    PLOG(WARNING) << "Failed to chown " << p->fts_path;
                }
                continue;
            }
            switch (p->fts_info) {
            case FTS_D:
            case FTS_F:
            case FTS_SL:
            case FTS_SLNONE:
                if (lchown(p->fts_path, sharedGid, sharedGid) != 0) {
                    PLOG(WARNING) << "Failed to lchown " << p->fts_path;
                }
                break;
            }
        }
        fts_close(fts);
    }
}

static binder::Status createAppDataDirs(const std::string& path, int32_t uid, int32_t gid,
                                        int32_t* previousUid, int32_t cacheGid,
                                        const std::string& seInfo, mode_t targetMode) {
    struct stat st{};
    bool parent_dir_exists = (stat(path.c_str(), &st) == 0);

    auto cache_path = StringPrintf("%s/%s", path.c_str(), "cache");
    auto code_cache_path = StringPrintf("%s/%s", path.c_str(), "code_cache");
    bool cache_exists = (access(cache_path.c_str(), F_OK) == 0);
    bool code_cache_exists = (access(code_cache_path.c_str(), F_OK) == 0);

    if (parent_dir_exists) {
        if (*previousUid < 0) {
            // If previousAppId is -1 in CreateAppDataArgs, we will assume the current owner
            // of the directory as previousUid. This is required because it is not always possible
            // to chown app data during app upgrade (e.g. secondary users' CE storage not unlocked)
            *previousUid = st.st_uid;
        }
        if (*previousUid != uid) {
            if (!chown_app_dir(path, uid, *previousUid, cacheGid)) {
                return error("Failed to chown " + path);
            }
        }
    }

    // Prepare only the parent app directory
    long project_id_app = get_project_id(uid, PROJECT_ID_APP_START);
    long project_id_cache_app = get_project_id(uid, PROJECT_ID_APP_CACHE_START);
    if (prepare_app_dir(path, targetMode, uid, gid, project_id_app) ||
        prepare_app_cache_dir(path, "cache", 02771, uid, cacheGid, project_id_cache_app) ||
        prepare_app_cache_dir(path, "code_cache", 02771, uid, cacheGid, project_id_cache_app)) {
        return error("Failed to prepare " + path);
    }

    // Consider restorecon over contents if label changed
    if (restorecon_app_data_lazy(path, seInfo, uid, parent_dir_exists)) {
        return error("Failed to restorecon " + path);
    }

    // If the parent dir exists, the restorecon would already have been done
    // as a part of the recursive restorecon above
    if (parent_dir_exists && !cache_exists
            && restorecon_app_data_lazy(cache_path, seInfo, uid, false)) {
        return error("Failed to restorecon " + cache_path);
    }

    // If the parent dir exists, the restorecon would already have been done
    // as a part of the recursive restorecon above
    if (parent_dir_exists && !code_cache_exists
            && restorecon_app_data_lazy(code_cache_path, seInfo, uid, false)) {
        return error("Failed to restorecon " + code_cache_path);
    }
    return ok();
}

binder::Status InstalldNativeService::createAppDataLocked(
        const std::optional<std::string>& uuid, const std::string& packageName, int32_t userId,
        int32_t flags, int32_t appId, int32_t previousAppId, const std::string& seInfo,
        int32_t targetSdkVersion, int64_t* _aidl_return) {
    ENFORCE_UID(AID_SYSTEM);
    CHECK_ARGUMENT_UUID(uuid);
    CHECK_ARGUMENT_PACKAGE_NAME(packageName);

    const char* uuid_ = uuid ? uuid->c_str() : nullptr;
    const char* pkgname = packageName.c_str();

    // Assume invalid inode unless filled in below
    if (_aidl_return != nullptr) *_aidl_return = -1;

    int32_t uid = multiuser_get_uid(userId, appId);

    // If previousAppId < 0, we will use the existing app data owner as previousAppUid
    // If previousAppId == 0, we use uid as previousUid (no data migration will happen)
    // if previousAppId > 0, an app is upgrading and changing its app ID
    int32_t previousUid = previousAppId > 0
        ? (int32_t) multiuser_get_uid(userId, previousAppId)
        : (previousAppId == 0 ? uid : -1);

    int32_t cacheGid = multiuser_get_cache_gid(userId, appId);
    mode_t targetMode = targetSdkVersion >= MIN_RESTRICTED_HOME_SDK_VERSION ? 0700 : 0751;

    // If UID doesn't have a specific cache GID, use UID value
    if (cacheGid == -1) {
        cacheGid = uid;
    }

    if (flags & FLAG_STORAGE_CE) {
        auto path = create_data_user_ce_package_path(uuid_, userId, pkgname);

        auto status = createAppDataDirs(path, uid, uid, &previousUid, cacheGid, seInfo, targetMode);
        if (!status.isOk()) {
            return status;
        }

        // Remember inode numbers of cache directories so that we can clear
        // contents while CE storage is locked
        if (write_path_inode(path, "cache", kXattrInodeCache) ||
                write_path_inode(path, "code_cache", kXattrInodeCodeCache)) {
            return error("Failed to write_path_inode for " + path);
        }

        // And return the CE inode of the top-level data directory so we can
        // clear contents while CE storage is locked
        if (_aidl_return != nullptr) {
            ino_t result;
            if (get_path_inode(path, &result) != 0) {
                return error("Failed to get_path_inode for " + path);
            }
            *_aidl_return = static_cast<uint64_t>(result);
        }
    }
    if (flags & FLAG_STORAGE_DE) {
        auto path = create_data_user_de_package_path(uuid_, userId, pkgname);

        auto status = createAppDataDirs(path, uid, uid, &previousUid, cacheGid, seInfo, targetMode);
        if (!status.isOk()) {
            return status;
        }
        if (previousUid != uid) {
            chown_app_profile_dir(packageName, appId, userId);
        }

        if (!prepare_app_profile_dir(packageName, appId, userId)) {
            return error("Failed to prepare profiles for " + packageName);
        }
    }

    if (flags & FLAG_STORAGE_SDK) {
        // Safe to ignore status since we can retry creating this by calling reconcileSdkData
        auto ignore = createSdkSandboxDataPackageDirectory(uuid, packageName, userId, appId,
                                                           previousAppId, seInfo, flags);
        if (!ignore.isOk()) {
            PLOG(WARNING) << "Failed to create sdk data package directory for " << packageName;
        }

    } else {
        // Package does not need sdk storage. Remove it.
        destroySdkSandboxDataPackageDirectory(uuid, packageName, userId, flags);
    }

    return ok();
}

/**
 * Responsible for creating /data/misc_{ce|de}/user/0/sdksandbox/<package-name> directory and other
 * app level sub directories, such as ./shared
 */
binder::Status InstalldNativeService::createSdkSandboxDataPackageDirectory(
        const std::optional<std::string>& uuid, const std::string& packageName, int32_t userId,
        int32_t appId, int32_t previousAppId, const std::string& seInfo, int32_t flags) {
    int32_t sdkSandboxUid = multiuser_get_sdk_sandbox_uid(userId, appId);
    if (sdkSandboxUid == -1) {
        // There no valid sdk sandbox process for this app. Skip creation of data directory
        return ok();
    }

    const char* uuid_ = uuid ? uuid->c_str() : nullptr;

    constexpr int storageFlags[2] = {FLAG_STORAGE_CE, FLAG_STORAGE_DE};
    for (int currentFlag : storageFlags) {
        if ((flags & currentFlag) == 0) {
            continue;
        }
        bool isCeData = (currentFlag == FLAG_STORAGE_CE);

        // /data/misc_{ce,de}/<user-id>/sdksandbox directory gets created by vold
        // during user creation

        // Prepare the app directory
        auto packagePath = create_data_misc_sdk_sandbox_package_path(uuid_, isCeData, userId,
                                                                     packageName.c_str());
#if SDK_DEBUG
        LOG(DEBUG) << "Creating app-level sdk data directory: " << packagePath;
#endif

        if (prepare_app_dir(packagePath, 0751, AID_SYSTEM, AID_SYSTEM, 0)) {
            return error("Failed to prepare " + packagePath);
        }

        // Now prepare the shared directory which will be accessible by all codes
        auto sharedPath = create_data_misc_sdk_sandbox_shared_path(uuid_, isCeData, userId,
                                                                   packageName.c_str());

        int32_t previousSdkSandboxUid = multiuser_get_sdk_sandbox_uid(userId, previousAppId);
        int32_t cacheGid = multiuser_get_cache_gid(userId, appId);
        if (cacheGid == -1) {
            return exception(binder::Status::EX_ILLEGAL_STATE,
                             StringPrintf("cacheGid cannot be -1 for sdksandbox data"));
        }
        auto status = createAppDataDirs(sharedPath, sdkSandboxUid, AID_NOBODY,
                                        &previousSdkSandboxUid, cacheGid, seInfo, 0700 | S_ISGID);
        if (!status.isOk()) {
            return status;
        }

        // TODO(b/211763739): We also need to handle art profile creations

        // TODO(b/211763739): And return the CE inode of the sdksandbox root directory and
        // app directory under it so we can clear contents while CE storage is locked
    }

    return ok();
}

binder::Status InstalldNativeService::createAppData(
        const std::optional<std::string>& uuid, const std::string& packageName, int32_t userId,
        int32_t flags, int32_t appId, int32_t previousAppId, const std::string& seInfo,
        int32_t targetSdkVersion, int64_t* _aidl_return) {
    ENFORCE_UID(AID_SYSTEM);
    CHECK_ARGUMENT_UUID(uuid);
    CHECK_ARGUMENT_PACKAGE_NAME(packageName);
    LOCK_PACKAGE_USER();
    return createAppDataLocked(uuid, packageName, userId, flags, appId, previousAppId, seInfo,
                               targetSdkVersion, _aidl_return);
}

binder::Status InstalldNativeService::createAppData(
        const android::os::CreateAppDataArgs& args,
        android::os::CreateAppDataResult* _aidl_return) {
    ENFORCE_UID(AID_SYSTEM);
    // Locking is performed depeer in the callstack.

    int64_t ceDataInode = -1;
    auto status = createAppData(args.uuid, args.packageName, args.userId, args.flags, args.appId,
            args.previousAppId, args.seInfo, args.targetSdkVersion, &ceDataInode);
    _aidl_return->ceDataInode = ceDataInode;
    _aidl_return->exceptionCode = status.exceptionCode();
    _aidl_return->exceptionMessage = status.exceptionMessage();
    return ok();
}

binder::Status InstalldNativeService::createAppDataBatched(
        const std::vector<android::os::CreateAppDataArgs>& args,
        std::vector<android::os::CreateAppDataResult>* _aidl_return) {
    ENFORCE_UID(AID_SYSTEM);
    // Locking is performed depeer in the callstack.

    std::vector<android::os::CreateAppDataResult> results;
    for (const auto &arg : args) {
        android::os::CreateAppDataResult result;
        createAppData(arg, &result);
        results.push_back(result);
    }
    *_aidl_return = results;
    return ok();
}

binder::Status InstalldNativeService::reconcileSdkData(
        const android::os::ReconcileSdkDataArgs& args) {
    // Locking is performed depeer in the callstack.

    return reconcileSdkData(args.uuid, args.packageName, args.sdkPackageNames, args.randomSuffixes,
                            args.userId, args.appId, args.previousAppId, args.seInfo, args.flags);
}

/**
 * Reconciles per-sdk directory under app-level sdk data directory.

 * E.g. `/data/misc_ce/0/sdksandbox/<package-name>/<sdkPackageName>-<randomSuffix>
 *
 * - If the sdk data package directory is missing, we create it first.
 * - If sdkPackageNames is empty, we delete sdk package directory since it's not needed anymore.
 * - If a sdk level directory we need to prepare already exist, we skip creating it again. This
 *   is to avoid having same per-sdk directory with different suffix.
 * - If a sdk level directory exist which is absent from sdkPackageNames, we remove it.
 */
binder::Status InstalldNativeService::reconcileSdkData(
        const std::optional<std::string>& uuid, const std::string& packageName,
        const std::vector<std::string>& sdkPackageNames,
        const std::vector<std::string>& randomSuffixes, int userId, int appId, int previousAppId,
        const std::string& seInfo, int flags) {
    ENFORCE_UID(AID_SYSTEM);
    CHECK_ARGUMENT_UUID(uuid);
    CHECK_ARGUMENT_PACKAGE_NAME(packageName);
    for (const auto& sdkPackageName : sdkPackageNames) {
        CHECK_ARGUMENT_PACKAGE_NAME(sdkPackageName);
    }
    LOCK_PACKAGE_USER();

#if SDK_DEBUG
    LOG(DEBUG) << "Creating per sdk data directory for: " << packageName;
#endif

    const char* uuid_ = uuid ? uuid->c_str() : nullptr;

    // Validate we have enough randomSuffixStrings
    if (randomSuffixes.size() != sdkPackageNames.size()) {
        return exception(binder::Status::EX_ILLEGAL_ARGUMENT,
                         StringPrintf("Not enough random suffix. Required %d, received %d.",
                                      (int)sdkPackageNames.size(), (int)randomSuffixes.size()));
    }

    // Prepare the sdk package directory in case it's missing
    const auto status = createSdkSandboxDataPackageDirectory(uuid, packageName, userId, appId,
                                                             previousAppId, seInfo, flags);
    if (!status.isOk()) {
        return status;
    }

    auto res = ok();
    // We have to create sdk data for CE and DE storage
    const int storageFlags[2] = {FLAG_STORAGE_CE, FLAG_STORAGE_DE};
    for (int currentFlag : storageFlags) {
        if ((flags & currentFlag) == 0) {
            continue;
        }
        const bool isCeData = (currentFlag == FLAG_STORAGE_CE);

        // Since random suffix provided will be random every time, we need to ensure we don't end up
        // creating multuple directories for same sdk package with different suffixes. This
        // is ensured by fetching all the existing sub directories and storing them so that we can
        // check for existence later. We also remove unconsumed sdk directories in this check.
        const auto packagePath = create_data_misc_sdk_sandbox_package_path(uuid_, isCeData, userId,
                                                                           packageName.c_str());
        const std::unordered_set<std::string> expectedSdkNames(sdkPackageNames.begin(),
                                                               sdkPackageNames.end());
        // Store paths of per-sdk directory for sdk that already exists
        std::unordered_map<std::string, std::string> sdkNamesThatExist;

        const auto subDirHandler = [&packagePath, &expectedSdkNames, &sdkNamesThatExist,
                                    &res](const std::string& filename) {
            auto filepath = packagePath + "/" + filename;
            auto tokens = Split(filename, "@");
            if (tokens.size() != 2) {
                // Not a per-sdk directory with random suffix
                return;
            }
            auto sdkName = tokens[0];

            // Remove the per-sdk directory if it is not referred in
            // expectedSdkNames
            if (expectedSdkNames.find(sdkName) == expectedSdkNames.end()) {
                if (delete_dir_contents_and_dir(filepath) != 0) {
                    res = error("Failed to delete " + filepath);
                    return;
                }
            } else {
                // Otherwise, store it as existing sdk level directory
                sdkNamesThatExist[sdkName] = filepath;
            }
        };
        const int ec = foreach_subdir(packagePath, subDirHandler);
        if (ec != 0) {
            res = error("Failed to process subdirs for " + packagePath);
            continue;
        }

        // Create sdksandbox data directory for each sdksandbox package
        for (int i = 0, size = sdkPackageNames.size(); i < size; i++) {
            const std::string& sdkName = sdkPackageNames[i];
            const std::string& randomSuffix = randomSuffixes[i];
            std::string path;
            if (const auto& it = sdkNamesThatExist.find(sdkName); it != sdkNamesThatExist.end()) {
                // Already exists. Use existing path instead of creating a new one
                path = it->second;
            } else {
                path = create_data_misc_sdk_sandbox_sdk_path(uuid_, isCeData, userId,
                                                             packageName.c_str(), sdkName.c_str(),
                                                             randomSuffix.c_str());
            }

            // Create the directory along with cache and code_cache
            const int32_t cacheGid = multiuser_get_cache_gid(userId, appId);
            if (cacheGid == -1) {
                return exception(binder::Status::EX_ILLEGAL_STATE,
                                 StringPrintf("cacheGid cannot be -1 for sdk data"));
            }
            const int32_t sandboxUid = multiuser_get_sdk_sandbox_uid(userId, appId);
            int32_t previousSandboxUid = multiuser_get_sdk_sandbox_uid(userId, previousAppId);
            auto status = createAppDataDirs(path, sandboxUid, AID_NOBODY, &previousSandboxUid,
                                            cacheGid, seInfo, 0700 | S_ISGID);
            if (!status.isOk()) {
                res = status;
                continue;
            }
        }
    }

    return res;
}

binder::Status InstalldNativeService::migrateAppData(const std::optional<std::string>& uuid,
        const std::string& packageName, int32_t userId, int32_t flags) {
    ENFORCE_UID(AID_SYSTEM);
    CHECK_ARGUMENT_UUID(uuid);
    CHECK_ARGUMENT_PACKAGE_NAME(packageName);
    LOCK_PACKAGE_USER();

    const char* uuid_ = uuid ? uuid->c_str() : nullptr;
    const char* pkgname = packageName.c_str();

    // This method only exists to upgrade system apps that have requested
    // forceDeviceEncrypted, so their default storage always lives in a
    // consistent location.  This only works on non-FBE devices, since we
    // never want to risk exposing data on a device with real CE/DE storage.

    auto ce_path = create_data_user_ce_package_path(uuid_, userId, pkgname);
    auto de_path = create_data_user_de_package_path(uuid_, userId, pkgname);

    // If neither directory is marked as default, assume CE is default
    if (getxattr(ce_path.c_str(), kXattrDefault, nullptr, 0) == -1
            && getxattr(de_path.c_str(), kXattrDefault, nullptr, 0) == -1) {
        if (setxattr(ce_path.c_str(), kXattrDefault, nullptr, 0, 0) != 0) {
            return error("Failed to mark default storage " + ce_path);
        }
    }

    // Migrate default data location if needed
    auto target = (flags & FLAG_STORAGE_DE) ? de_path : ce_path;
    auto source = (flags & FLAG_STORAGE_DE) ? ce_path : de_path;

    if (getxattr(target.c_str(), kXattrDefault, nullptr, 0) == -1) {
        LOG(WARNING) << "Requested default storage " << target
                << " is not active; migrating from " << source;
        if (delete_dir_contents_and_dir(target) != 0) {
            return error("Failed to delete " + target);
        }
        if (rename(source.c_str(), target.c_str()) != 0) {
            return error("Failed to rename " + source + " to " + target);
        }
    }

    return ok();
}


binder::Status InstalldNativeService::clearAppProfiles(const std::string& packageName,
        const std::string& profileName) {
    ENFORCE_UID(AID_SYSTEM);
    CHECK_ARGUMENT_PACKAGE_NAME(packageName);
    LOCK_PACKAGE();

    binder::Status res = ok();
    if (!clear_primary_reference_profile(packageName, profileName)) {
        res = error("Failed to clear reference profile for " + packageName);
    }
    if (!clear_primary_current_profiles(packageName, profileName)) {
        res = error("Failed to clear current profiles for " + packageName);
    }
    return res;
}

binder::Status InstalldNativeService::clearAppData(const std::optional<std::string>& uuid,
        const std::string& packageName, int32_t userId, int32_t flags, int64_t ceDataInode) {
    ENFORCE_UID(AID_SYSTEM);
    CHECK_ARGUMENT_UUID(uuid);
    CHECK_ARGUMENT_PACKAGE_NAME(packageName);
    LOCK_PACKAGE_USER();

    const char* uuid_ = uuid ? uuid->c_str() : nullptr;
    const char* pkgname = packageName.c_str();

    binder::Status res = ok();
    if (flags & FLAG_STORAGE_CE) {
        auto path = create_data_user_ce_package_path(uuid_, userId, pkgname, ceDataInode);
        if (flags & FLAG_CLEAR_CACHE_ONLY) {
            path = read_path_inode(path, "cache", kXattrInodeCache);
        } else if (flags & FLAG_CLEAR_CODE_CACHE_ONLY) {
            path = read_path_inode(path, "code_cache", kXattrInodeCodeCache);
        }
        if (access(path.c_str(), F_OK) == 0) {
            if (delete_dir_contents(path) != 0) {
                res = error("Failed to delete contents of " + path);
            } else if ((flags & (FLAG_CLEAR_CACHE_ONLY | FLAG_CLEAR_CODE_CACHE_ONLY)) == 0) {
                remove_path_xattr(path, kXattrInodeCache);
                remove_path_xattr(path, kXattrInodeCodeCache);
            }
        }
    }
    if (flags & FLAG_STORAGE_DE) {
        std::string suffix;
        if (flags & FLAG_CLEAR_CACHE_ONLY) {
            suffix = CACHE_DIR_POSTFIX;
        } else if (flags & FLAG_CLEAR_CODE_CACHE_ONLY) {
            suffix = CODE_CACHE_DIR_POSTFIX;
        }

        auto path = create_data_user_de_package_path(uuid_, userId, pkgname) + suffix;
        if (access(path.c_str(), F_OK) == 0) {
            if (delete_dir_contents(path) != 0) {
                res = error("Failed to delete contents of " + path);
            }
        }
    }
    if (flags & FLAG_STORAGE_EXTERNAL) {
        std::lock_guard<std::recursive_mutex> lock(mMountsLock);
        for (const auto& n : mStorageMounts) {
            auto extPath = n.second;

            if (android::base::GetBoolProperty(kFuseProp, false)) {
                std::regex re("^\\/mnt\\/pass_through\\/[0-9]+\\/emulated");
                if (std::regex_match(extPath, re)) {
                    extPath += "/" + std::to_string(userId);
                }
            } else {
                if (n.first.compare(0, 14, "/mnt/media_rw/") != 0) {
                    extPath += StringPrintf("/%d", userId);
                } else if (userId != 0) {
                    // TODO: support devices mounted under secondary users
                    continue;
                }
            }

            if (flags & FLAG_CLEAR_CACHE_ONLY) {
                // Clear only cached data from shared storage
                auto path = StringPrintf("%s/Android/data/%s/cache", extPath.c_str(), pkgname);
                if (delete_dir_contents(path, true) != 0) {
                    res = error("Failed to delete contents of " + path);
                }
            } else if (flags & FLAG_CLEAR_CODE_CACHE_ONLY) {
                // No code cache on shared storage
            } else {
                // Clear everything on shared storage
                auto path = StringPrintf("%s/Android/data/%s", extPath.c_str(), pkgname);
                if (delete_dir_contents(path, true) != 0) {
                    res = error("Failed to delete contents of " + path);
                }
                path = StringPrintf("%s/Android/media/%s", extPath.c_str(), pkgname);
                if (delete_dir_contents(path, true) != 0) {
                    res = error("Failed to delete contents of " + path);
                }
                // Note that we explicitly don't delete OBBs - those are only removed on
                // app uninstall.
            }
        }
    }
    auto status = clearSdkSandboxDataPackageDirectory(uuid, packageName, userId, flags);
    if (!status.isOk()) {
        res = status;
    }
    return res;
}

binder::Status InstalldNativeService::clearSdkSandboxDataPackageDirectory(
        const std::optional<std::string>& uuid, const std::string& packageName, int32_t userId,
        int32_t flags) {
    const char* uuid_ = uuid ? uuid->c_str() : nullptr;
    const char* pkgname = packageName.c_str();

    binder::Status res = ok();
    constexpr int storageFlags[2] = {FLAG_STORAGE_CE, FLAG_STORAGE_DE};
    for (int i = 0; i < 2; i++) {
        int currentFlag = storageFlags[i];
        if ((flags & currentFlag) == 0) {
            continue;
        }
        bool isCeData = (currentFlag == FLAG_STORAGE_CE);
        std::string suffix;
        if (flags & FLAG_CLEAR_CACHE_ONLY) {
            suffix = CACHE_DIR_POSTFIX;
        } else if (flags & FLAG_CLEAR_CODE_CACHE_ONLY) {
            suffix = CODE_CACHE_DIR_POSTFIX;
        }

        auto appPath = create_data_misc_sdk_sandbox_package_path(uuid_, isCeData, userId, pkgname);
        if (access(appPath.c_str(), F_OK) != 0) continue;
        const auto subDirHandler = [&appPath, &res, &suffix](const std::string& filename) {
            auto filepath = appPath + "/" + filename + suffix;
            if (delete_dir_contents(filepath, true) != 0) {
                res = error("Failed to clear contents of " + filepath);
            }
        };
        const int ec = foreach_subdir(appPath, subDirHandler);
        if (ec != 0) {
            res = error("Failed to process subdirs for " + appPath);
        }
    }
    return res;
}

static int destroy_app_reference_profile(const std::string& pkgname) {
    return delete_dir_contents_and_dir(
        create_primary_reference_profile_package_dir_path(pkgname),
        /*ignore_if_missing*/ true);
}

static int destroy_app_current_profiles(const std::string& pkgname, userid_t userid) {
    return delete_dir_contents_and_dir(
        create_primary_current_profile_package_dir_path(userid, pkgname),
        /*ignore_if_missing*/ true);
}

binder::Status InstalldNativeService::destroyAppProfiles(const std::string& packageName) {
    ENFORCE_UID(AID_SYSTEM);
    CHECK_ARGUMENT_PACKAGE_NAME(packageName);
    LOCK_PACKAGE();

    binder::Status res = ok();
    std::vector<userid_t> users = get_known_users(/*volume_uuid*/ nullptr);
    for (auto user : users) {
        if (destroy_app_current_profiles(packageName, user) != 0) {
            res = error("Failed to destroy current profiles for " + packageName);
        }
    }
    if (destroy_app_reference_profile(packageName) != 0) {
        res = error("Failed to destroy reference profile for " + packageName);
    }
    return res;
}

binder::Status InstalldNativeService::destroyAppData(const std::optional<std::string>& uuid,
        const std::string& packageName, int32_t userId, int32_t flags, int64_t ceDataInode) {
    ENFORCE_UID(AID_SYSTEM);
    CHECK_ARGUMENT_UUID(uuid);
    CHECK_ARGUMENT_PACKAGE_NAME(packageName);
    LOCK_PACKAGE_USER();

    const char* uuid_ = uuid ? uuid->c_str() : nullptr;
    const char* pkgname = packageName.c_str();

    binder::Status res = ok();
    if (flags & FLAG_STORAGE_CE) {
        auto path = create_data_user_ce_package_path(uuid_, userId, pkgname, ceDataInode);
        if (rename_delete_dir_contents_and_dir(path) != 0) {
            res = error("Failed to delete " + path);
        }
    }
    if (flags & FLAG_STORAGE_DE) {
        auto path = create_data_user_de_package_path(uuid_, userId, pkgname);
        if (rename_delete_dir_contents_and_dir(path) != 0) {
            res = error("Failed to delete " + path);
        }
        if ((flags & FLAG_CLEAR_APP_DATA_KEEP_ART_PROFILES) == 0) {
            destroy_app_current_profiles(packageName, userId);
            // TODO(calin): If the package is still installed by other users it's probably
            // beneficial to keep the reference profile around.
            // Verify if it's ok to do that.
            destroy_app_reference_profile(packageName);
        }
    }
    if (flags & FLAG_STORAGE_EXTERNAL) {
        std::lock_guard<std::recursive_mutex> lock(mMountsLock);
        for (const auto& n : mStorageMounts) {
            auto extPath = n.second;

            if (android::base::GetBoolProperty(kFuseProp, false)) {
                std::regex re("^\\/mnt\\/pass_through\\/[0-9]+\\/emulated");
                if (std::regex_match(extPath, re)) {
                    extPath += "/" + std::to_string(userId);
                }
            } else {
                if (n.first.compare(0, 14, "/mnt/media_rw/") != 0) {
                    extPath += StringPrintf("/%d", userId);
                } else if (userId != 0) {
                    // TODO: support devices mounted under secondary users
                    continue;
                }
            }

            auto path = StringPrintf("%s/Android/data/%s", extPath.c_str(), pkgname);
            if (delete_dir_contents_and_dir(path, true) != 0) {
                res = error("Failed to delete contents of " + path);
            }
            path = StringPrintf("%s/Android/media/%s", extPath.c_str(), pkgname);
            if (delete_dir_contents_and_dir(path, true) != 0) {
                res = error("Failed to delete contents of " + path);
            }
            path = StringPrintf("%s/Android/obb/%s", extPath.c_str(), pkgname);
            if (delete_dir_contents_and_dir(path, true) != 0) {
                res = error("Failed to delete contents of " + path);
            }
        }
    }
    auto status = destroySdkSandboxDataPackageDirectory(uuid, packageName, userId, flags);
    if (!status.isOk()) {
        res = status;
    }
    return res;
}

binder::Status InstalldNativeService::destroySdkSandboxDataPackageDirectory(
        const std::optional<std::string>& uuid, const std::string& packageName, int32_t userId,
        int32_t flags) {
    const char* uuid_ = uuid ? uuid->c_str() : nullptr;
    const char* pkgname = packageName.c_str();

    binder::Status res = ok();
    constexpr int storageFlags[2] = {FLAG_STORAGE_CE, FLAG_STORAGE_DE};
    for (int i = 0; i < 2; i++) {
        int currentFlag = storageFlags[i];
        if ((flags & currentFlag) == 0) {
            continue;
        }
        bool isCeData = (currentFlag == FLAG_STORAGE_CE);
        auto appPath = create_data_misc_sdk_sandbox_package_path(uuid_, isCeData, userId, pkgname);
        if (rename_delete_dir_contents_and_dir(appPath) != 0) {
            res = error("Failed to delete " + appPath);
        }
    }
    return res;
}

static gid_t get_cache_gid(uid_t uid) {
    int32_t gid = multiuser_get_cache_gid(multiuser_get_user_id(uid), multiuser_get_app_id(uid));
    return (gid != -1) ? gid : uid;
}

binder::Status InstalldNativeService::fixupAppData(const std::optional<std::string>& uuid,
        int32_t flags) {
    ENFORCE_UID(AID_SYSTEM);
    CHECK_ARGUMENT_UUID(uuid);

    const char* uuid_ = uuid ? uuid->c_str() : nullptr;
    for (auto userId : get_known_users(uuid_)) {
        LOCK_USER();
        ATRACE_BEGIN("fixup user");
        FTS* fts;
        FTSENT* p;
        auto ce_path = create_data_user_ce_path(uuid_, userId);
        auto de_path = create_data_user_de_path(uuid_, userId);
        char *argv[] = { (char*) ce_path.c_str(), (char*) de_path.c_str(), nullptr };
        if (!(fts = fts_open(argv, FTS_PHYSICAL | FTS_NOCHDIR | FTS_XDEV, nullptr))) {
            return error("Failed to fts_open");
        }
        while ((p = fts_read(fts)) != nullptr) {
            if (p->fts_info == FTS_D && p->fts_level == 1) {
                // Track down inodes of cache directories
                uint64_t raw = 0;
                ino_t inode_cache = 0;
                ino_t inode_code_cache = 0;
                if (getxattr(p->fts_path, kXattrInodeCache, &raw, sizeof(raw)) == sizeof(raw)) {
                    inode_cache = raw;
                }
                if (getxattr(p->fts_path, kXattrInodeCodeCache, &raw, sizeof(raw)) == sizeof(raw)) {
                    inode_code_cache = raw;
                }

                // Figure out expected GID of each child
                FTSENT* child = fts_children(fts, 0);
                while (child != nullptr) {
                    if ((child->fts_statp->st_ino == inode_cache)
                            || (child->fts_statp->st_ino == inode_code_cache)
                            || !strcmp(child->fts_name, "cache")
                            || !strcmp(child->fts_name, "code_cache")) {
                        child->fts_number = get_cache_gid(p->fts_statp->st_uid);
                    } else {
                        child->fts_number = p->fts_statp->st_uid;
                    }
                    child = child->fts_link;
                }
            } else if (p->fts_level >= 2) {
                if (p->fts_level > 2) {
                    // Inherit GID from parent once we're deeper into tree
                    p->fts_number = p->fts_parent->fts_number;
                }

                uid_t uid = p->fts_parent->fts_statp->st_uid;
                gid_t cache_gid = get_cache_gid(uid);
                gid_t expected = p->fts_number;
                gid_t actual = p->fts_statp->st_gid;
                if (actual == expected) {
#if FIXUP_DEBUG
                    LOG(DEBUG) << "Ignoring " << p->fts_path << " with expected GID " << expected;
#endif
                    if (!(flags & FLAG_FORCE)) {
                        fts_set(fts, p, FTS_SKIP);
                    }
                } else if ((actual == uid) || (actual == cache_gid)) {
                    // Only consider fixing up when current GID belongs to app
                    if (p->fts_info != FTS_D) {
                        LOG(INFO) << "Fixing " << p->fts_path << " with unexpected GID " << actual
                                << " instead of " << expected;
                    }
                    switch (p->fts_info) {
                    case FTS_DP:
                        // If we're moving towards cache GID, we need to set S_ISGID
                        if (expected == cache_gid) {
                            if (chmod(p->fts_path, 02771) != 0) {
                                PLOG(WARNING) << "Failed to chmod " << p->fts_path;
                            }
                        }
                        [[fallthrough]]; // also set GID
                    case FTS_F:
                        if (chown(p->fts_path, -1, expected) != 0) {
                            PLOG(WARNING) << "Failed to chown " << p->fts_path;
                        }
                        break;
                    case FTS_SL:
                    case FTS_SLNONE:
                        if (lchown(p->fts_path, -1, expected) != 0) {
                            PLOG(WARNING) << "Failed to chown " << p->fts_path;
                        }
                        break;
                    }
                } else {
                    // Ignore all other GID transitions, since they're kinda shady
                    LOG(WARNING) << "Ignoring " << p->fts_path << " with unexpected GID " << actual
                            << " instead of " << expected;
                    if (!(flags & FLAG_FORCE)) {
                        fts_set(fts, p, FTS_SKIP);
                    }
                }
            }
        }
        fts_close(fts);
        ATRACE_END();
    }
    return ok();
}

static int32_t copy_directory_recursive(const char* from, const char* to) {
    char* argv[] =
            {(char*)kCpPath,
             (char*)"-F", /* delete any existing destination file first (--remove-destination) */
             (char*)"--preserve=mode,ownership,timestamps,xattr", /* preserve properties */
             (char*)"-R", /* recurse into subdirectories (DEST must be a directory) */
             (char*)"-P", /* Do not follow symlinks [default] */
             (char*)"-d", /* don't dereference symlinks */
             (char*)from,
             (char*)to};

    LOG(DEBUG) << "Copying " << from << " to " << to;
    return logwrap_fork_execvp(ARRAY_SIZE(argv), argv, nullptr, false, LOG_ALOG, false, nullptr);
}

binder::Status InstalldNativeService::snapshotAppData(const std::optional<std::string>& volumeUuid,
                                                      const std::string& packageName,
                                                      int32_t userId, int32_t snapshotId,
                                                      int32_t storageFlags, int64_t* _aidl_return) {
    ENFORCE_UID(AID_SYSTEM);
    CHECK_ARGUMENT_UUID_IS_TEST_OR_NULL(volumeUuid);
    CHECK_ARGUMENT_PACKAGE_NAME(packageName);
    LOCK_PACKAGE_USER();

    const char* volume_uuid = volumeUuid ? volumeUuid->c_str() : nullptr;
    const char* package_name = packageName.c_str();

    binder::Status res = ok();
    // Default result to 0, it will be populated with inode of ce data snapshot
    // if FLAG_STORAGE_CE has been passed.
    if (_aidl_return != nullptr) *_aidl_return = 0;

    bool clear_ce_on_exit = false;
    bool clear_de_on_exit = false;

    auto deleter = [&clear_ce_on_exit, &clear_de_on_exit, &volume_uuid, &userId, &package_name,
                    &snapshotId] {
        if (clear_de_on_exit) {
            auto to = create_data_misc_de_rollback_package_path(volume_uuid, userId, snapshotId,
                                                                package_name);
            if (delete_dir_contents(to.c_str(), 1, nullptr) != 0) {
                LOG(WARNING) << "Failed to delete app data snapshot: " << to;
            }
        }

        if (clear_ce_on_exit) {
            auto to = create_data_misc_ce_rollback_package_path(volume_uuid, userId, snapshotId,
                                                                package_name);
            if (delete_dir_contents(to.c_str(), 1, nullptr) != 0) {
                LOG(WARNING) << "Failed to delete app data snapshot: " << to;
            }
        }
    };

    auto scope_guard = android::base::make_scope_guard(deleter);

    if (storageFlags & FLAG_STORAGE_DE) {
        auto from = create_data_user_de_package_path(volume_uuid, userId, package_name);
        auto to = create_data_misc_de_rollback_path(volume_uuid, userId, snapshotId);
        auto rollback_package_path =
                create_data_misc_de_rollback_package_path(volume_uuid, userId, snapshotId,
                                                          package_name);

        int rc = create_dir_if_needed(to.c_str(), kRollbackFolderMode);
        if (rc != 0) {
            return error(rc, "Failed to create folder " + to);
        }

        rc = delete_dir_contents(rollback_package_path, true /* ignore_if_missing */);
        if (rc != 0) {
            return error(rc, "Failed clearing existing snapshot " + rollback_package_path);
        }

        // Check if we have data to copy.
        if (access(from.c_str(), F_OK) == 0) {
          rc = copy_directory_recursive(from.c_str(), to.c_str());
        }
        if (rc != 0) {
            res = error(rc, "Failed copying " + from + " to " + to);
            clear_de_on_exit = true;
            return res;
        }
    }

    // The app may not have any data at all, in which case it's OK to skip here.
    auto from_ce = create_data_user_ce_package_path(volume_uuid, userId, package_name);
    if (access(from_ce.c_str(), F_OK) != 0) {
        LOG(INFO) << "Missing source " << from_ce;
        return ok();
    }

    // ce_data_inode is not needed when FLAG_CLEAR_CACHE_ONLY is set.
    binder::Status clear_cache_result =
            clearAppData(volumeUuid, packageName, userId, storageFlags | FLAG_CLEAR_CACHE_ONLY, 0);
    if (!clear_cache_result.isOk()) {
        // It should be fine to continue snapshot if we for some reason failed
        // to clear cache.
        LOG(WARNING) << "Failed to clear cache of app " << packageName;
    }

    // ce_data_inode is not needed when FLAG_CLEAR_CODE_CACHE_ONLY is set.
    binder::Status clear_code_cache_result =
            clearAppData(volumeUuid, packageName, userId, storageFlags | FLAG_CLEAR_CODE_CACHE_ONLY,
                         0);
    if (!clear_code_cache_result.isOk()) {
        // It should be fine to continue snapshot if we for some reason failed
        // to clear code_cache.
        LOG(WARNING) << "Failed to clear code_cache of app " << packageName;
    }

    if (storageFlags & FLAG_STORAGE_CE) {
        auto from = create_data_user_ce_package_path(volume_uuid, userId, package_name);
        auto to = create_data_misc_ce_rollback_path(volume_uuid, userId, snapshotId);
        auto rollback_package_path =
                create_data_misc_ce_rollback_package_path(volume_uuid, userId, snapshotId,
                                                          package_name);

        int rc = create_dir_if_needed(to.c_str(), kRollbackFolderMode);
        if (rc != 0) {
            return error(rc, "Failed to create folder " + to);
        }

        rc = delete_dir_contents(rollback_package_path, true /* ignore_if_missing */);
        if (rc != 0) {
            return error(rc, "Failed clearing existing snapshot " + rollback_package_path);
        }

        rc = copy_directory_recursive(from.c_str(), to.c_str());
        if (rc != 0) {
            res = error(rc, "Failed copying " + from + " to " + to);
            clear_ce_on_exit = true;
            return res;
        }
        if (_aidl_return != nullptr) {
            auto ce_snapshot_path =
                    create_data_misc_ce_rollback_package_path(volume_uuid, userId, snapshotId,
                                                              package_name);
            rc = get_path_inode(ce_snapshot_path, reinterpret_cast<ino_t*>(_aidl_return));
            if (rc != 0) {
                res = error(rc, "Failed to get_path_inode for " + ce_snapshot_path);
                clear_ce_on_exit = true;
                return res;
            }
        }
    }

    return res;
}

binder::Status InstalldNativeService::restoreAppDataSnapshot(
        const std::optional<std::string>& volumeUuid, const std::string& packageName,
        const int32_t appId, const std::string& seInfo, const int32_t userId,
        const int32_t snapshotId, int32_t storageFlags) {
    ENFORCE_UID(AID_SYSTEM);
    CHECK_ARGUMENT_UUID_IS_TEST_OR_NULL(volumeUuid);
    CHECK_ARGUMENT_PACKAGE_NAME(packageName);
    LOCK_PACKAGE_USER();

    const char* volume_uuid = volumeUuid ? volumeUuid->c_str() : nullptr;
    const char* package_name = packageName.c_str();

    auto from_ce = create_data_misc_ce_rollback_package_path(volume_uuid, userId, snapshotId,
                                                             package_name);
    auto from_de = create_data_misc_de_rollback_package_path(volume_uuid, userId, snapshotId,
                                                             package_name);

    const bool needs_ce_rollback = (storageFlags & FLAG_STORAGE_CE) &&
        (access(from_ce.c_str(), F_OK) == 0);
    const bool needs_de_rollback = (storageFlags & FLAG_STORAGE_DE) &&
        (access(from_de.c_str(), F_OK) == 0);

    if (!needs_ce_rollback && !needs_de_rollback) {
        return ok();
    }

    // We know we're going to rollback one of the CE or DE data, so we clear
    // application data first. Note that it's possible that we're asked to
    // restore both CE & DE data but that one of the restores fail. Leaving the
    // app with no data in those cases is arguably better than leaving the app
    // with mismatched / stale data.
    LOG(INFO) << "Clearing app data for " << packageName << " to restore snapshot.";
    // It's fine to pass 0 as ceDataInode here, because restoreAppDataSnapshot
    // can only be called when user unlocks the phone, meaning that CE user data
    // is decrypted.
    binder::Status res =
            clearAppData(volumeUuid, packageName, userId, storageFlags, 0 /* ceDataInode */);
    if (!res.isOk()) {
        return res;
    }

    if (needs_ce_rollback) {
        auto to_ce = create_data_user_ce_path(volume_uuid, userId);
        int rc = copy_directory_recursive(from_ce.c_str(), to_ce.c_str());
        if (rc != 0) {
            res = error(rc, "Failed copying " + from_ce + " to " + to_ce);
            return res;
        }
        delete_dir_contents_and_dir(from_ce, true /* ignore_if_missing */);
    }

    if (needs_de_rollback) {
        auto to_de = create_data_user_de_path(volume_uuid, userId);
        int rc = copy_directory_recursive(from_de.c_str(), to_de.c_str());
        if (rc != 0) {
            if (needs_ce_rollback) {
                auto ce_data = create_data_user_ce_package_path(volume_uuid, userId, package_name);
                LOG(WARNING) << "de_data rollback failed. Erasing rolled back ce_data " << ce_data;
                if (delete_dir_contents(ce_data.c_str(), 1, nullptr) != 0) {
                    LOG(WARNING) << "Failed to delete rolled back ce_data " << ce_data;
                }
            }
            res = error(rc, "Failed copying " + from_de + " to " + to_de);
            return res;
        }
        delete_dir_contents_and_dir(from_de, true /* ignore_if_missing */);
    }

    // Finally, restore the SELinux label on the app data.
    return restoreconAppData(volumeUuid, packageName, userId, storageFlags, appId, seInfo);
}

binder::Status InstalldNativeService::destroyAppDataSnapshot(
        const std::optional<std::string>& volumeUuid, const std::string& packageName,
        const int32_t userId, const int64_t ceSnapshotInode, const int32_t snapshotId,
        int32_t storageFlags) {
    ENFORCE_UID(AID_SYSTEM);
    CHECK_ARGUMENT_UUID_IS_TEST_OR_NULL(volumeUuid);
    CHECK_ARGUMENT_PACKAGE_NAME(packageName);
    LOCK_PACKAGE_USER();

    const char* volume_uuid = volumeUuid ? volumeUuid->c_str() : nullptr;
    const char* package_name = packageName.c_str();

    if (storageFlags & FLAG_STORAGE_DE) {
        auto de_snapshot_path = create_data_misc_de_rollback_package_path(volume_uuid, userId,
                                                                          snapshotId, package_name);

        int res = delete_dir_contents_and_dir(de_snapshot_path, true /* ignore_if_missing */);
        if (res != 0) {
            return error(res, "Failed clearing snapshot " + de_snapshot_path);
        }
    }

    if (storageFlags & FLAG_STORAGE_CE) {
        auto ce_snapshot_path =
                create_data_misc_ce_rollback_package_path(volume_uuid, userId, snapshotId,
                                                          package_name, ceSnapshotInode);
        int res = delete_dir_contents_and_dir(ce_snapshot_path, true /* ignore_if_missing */);
        if (res != 0) {
            return error(res, "Failed clearing snapshot " + ce_snapshot_path);
        }
    }
    return ok();
}

binder::Status InstalldNativeService::destroyCeSnapshotsNotSpecified(
        const std::optional<std::string>& volumeUuid, const int32_t userId,
        const std::vector<int32_t>& retainSnapshotIds) {
    ENFORCE_UID(AID_SYSTEM);
    CHECK_ARGUMENT_UUID_IS_TEST_OR_NULL(volumeUuid);
    LOCK_USER();

    const char* volume_uuid = volumeUuid ? volumeUuid->c_str() : nullptr;

    auto base_path = create_data_misc_ce_rollback_base_path(volume_uuid, userId);

    std::unique_ptr<DIR, decltype(&closedir)> dir(opendir(base_path.c_str()), closedir);
    if (!dir) {
        return error(-1, "Failed to open rollback base dir " + base_path);
    }

    struct dirent* ent;
    while ((ent = readdir(dir.get()))) {
        if (ent->d_type != DT_DIR) {
            continue;
        }

        uint snapshot_id;
        bool parse_ok = ParseUint(ent->d_name, &snapshot_id);
        if (parse_ok &&
                std::find(retainSnapshotIds.begin(), retainSnapshotIds.end(),
                          snapshot_id) == retainSnapshotIds.end()) {
            auto rollback_path =
                    create_data_misc_ce_rollback_path(volume_uuid, userId, snapshot_id);
            int res = delete_dir_contents_and_dir(rollback_path, true /* ignore_if_missing */);
            if (res != 0) {
                return error(res, "Failed clearing snapshot " + rollback_path);
            }
        }
    }
    return ok();
}

binder::Status InstalldNativeService::moveCompleteApp(const std::optional<std::string>& fromUuid,
        const std::optional<std::string>& toUuid, const std::string& packageName,
        int32_t appId, const std::string& seInfo,
        int32_t targetSdkVersion, const std::string& fromCodePath) {
    ENFORCE_UID(AID_SYSTEM);
    CHECK_ARGUMENT_UUID(fromUuid);
    CHECK_ARGUMENT_UUID(toUuid);
    CHECK_ARGUMENT_PACKAGE_NAME(packageName);
    LOCK_PACKAGE();

    const char* from_uuid = fromUuid ? fromUuid->c_str() : nullptr;
    const char* to_uuid = toUuid ? toUuid->c_str() : nullptr;
    const char* package_name = packageName.c_str();

    binder::Status res = ok();
    std::vector<userid_t> users = get_known_users(from_uuid);

    auto to_app_package_path_parent = create_data_app_path(to_uuid);
    auto to_app_package_path = StringPrintf("%s/%s", to_app_package_path_parent.c_str(),
                                            android::base::Basename(fromCodePath).c_str());

    // Copy app
    {
        int rc = copy_directory_recursive(fromCodePath.c_str(), to_app_package_path_parent.c_str());
        if (rc != 0) {
            res = error(rc, "Failed copying " + fromCodePath + " to " + to_app_package_path);
            goto fail;
        }

        if (selinux_android_restorecon(to_app_package_path.c_str(), SELINUX_ANDROID_RESTORECON_RECURSE) != 0) {
            res = error("Failed to restorecon " + to_app_package_path);
            goto fail;
        }
    }

    // Copy private data for all known users
    for (auto userId : users) {
        LOCK_USER();

        // Data source may not exist for all users; that's okay
        auto from_ce = create_data_user_ce_package_path(from_uuid, userId, package_name);
        if (access(from_ce.c_str(), F_OK) != 0) {
            LOG(INFO) << "Missing source " << from_ce;
            continue;
        }

        if (!createAppDataLocked(toUuid, packageName, userId, FLAG_STORAGE_CE | FLAG_STORAGE_DE,
                                 appId, /* previousAppId */ -1, seInfo, targetSdkVersion, nullptr)
                     .isOk()) {
            res = error("Failed to create package target");
            goto fail;
        }
        {
            auto from = create_data_user_de_package_path(from_uuid, userId, package_name);
            auto to = create_data_user_de_path(to_uuid, userId);

            int rc = copy_directory_recursive(from.c_str(), to.c_str());
            if (rc != 0) {
                res = error(rc, "Failed copying " + from + " to " + to);
                goto fail;
            }
        }
        {
            auto from = create_data_user_ce_package_path(from_uuid, userId, package_name);
            auto to = create_data_user_ce_path(to_uuid, userId);

            int rc = copy_directory_recursive(from.c_str(), to.c_str());
            if (rc != 0) {
                res = error(rc, "Failed copying " + from + " to " + to);
                goto fail;
            }
        }

        if (!restoreconAppDataLocked(toUuid, packageName, userId, FLAG_STORAGE_CE | FLAG_STORAGE_DE,
                                     appId, seInfo)
                     .isOk()) {
            res = error("Failed to restorecon");
            goto fail;
        }
    }

    // Copy sdk data for all known users
    for (auto userId : users) {
        LOCK_USER();

        constexpr int storageFlags[2] = {FLAG_STORAGE_CE, FLAG_STORAGE_DE};
        for (int currentFlag : storageFlags) {
            const bool isCeData = currentFlag == FLAG_STORAGE_CE;

            const auto from = create_data_misc_sdk_sandbox_package_path(from_uuid, isCeData, userId,
                                                                        package_name);
            if (access(from.c_str(), F_OK) != 0) {
                LOG(INFO) << "Missing source " << from;
                continue;
            }
            const auto to = create_data_misc_sdk_sandbox_path(to_uuid, isCeData, userId);

            const int rc = copy_directory_recursive(from.c_str(), to.c_str());
            if (rc != 0) {
                res = error(rc, "Failed copying " + from + " to " + to);
                goto fail;
            }
        }

        if (!restoreconSdkDataLocked(toUuid, packageName, userId, FLAG_STORAGE_CE | FLAG_STORAGE_DE,
                                     appId, seInfo)
                     .isOk()) {
            res = error("Failed to restorecon");
            goto fail;
        }
    }
    // We let the framework scan the new location and persist that before
    // deleting the data in the old location; this ordering ensures that
    // we can recover from things like battery pulls.
    return ok();

fail:
    // Nuke everything we might have already copied
    {
        if (delete_dir_contents(to_app_package_path.c_str(), 1, nullptr) != 0) {
            LOG(WARNING) << "Failed to rollback " << to_app_package_path;
        }
    }
    for (auto userId : users) {
        LOCK_USER();
        {
            auto to = create_data_user_de_package_path(to_uuid, userId, package_name);
            if (delete_dir_contents(to.c_str(), 1, nullptr) != 0) {
                LOG(WARNING) << "Failed to rollback " << to;
            }
        }
        {
            auto to = create_data_user_ce_package_path(to_uuid, userId, package_name);
            if (delete_dir_contents(to.c_str(), 1, nullptr) != 0) {
                LOG(WARNING) << "Failed to rollback " << to;
            }
        }
    }
    for (auto userId : users) {
        LOCK_USER();
        constexpr int storageFlags[2] = {FLAG_STORAGE_CE, FLAG_STORAGE_DE};
        for (int currentFlag : storageFlags) {
            const bool isCeData = currentFlag == FLAG_STORAGE_CE;
            const auto to = create_data_misc_sdk_sandbox_package_path(to_uuid, isCeData, userId,
                                                                      package_name);
            if (delete_dir_contents(to.c_str(), 1, nullptr) != 0) {
                LOG(WARNING) << "Failed to rollback " << to;
            }
        }
    }
    return res;
}

binder::Status InstalldNativeService::createUserData(const std::optional<std::string>& uuid,
        int32_t userId, int32_t userSerial ATTRIBUTE_UNUSED, int32_t flags) {
    ENFORCE_UID(AID_SYSTEM);
    CHECK_ARGUMENT_UUID(uuid);
    LOCK_USER();

    const char* uuid_ = uuid ? uuid->c_str() : nullptr;
    if (flags & FLAG_STORAGE_DE) {
        if (uuid_ == nullptr) {
            if (ensure_config_user_dirs(userId) != 0) {
                return error(StringPrintf("Failed to ensure dirs for %d", userId));
            }
        }
    }

    return ok();
}

binder::Status InstalldNativeService::destroyUserData(const std::optional<std::string>& uuid,
        int32_t userId, int32_t flags) {
    ENFORCE_UID(AID_SYSTEM);
    CHECK_ARGUMENT_UUID(uuid);
    LOCK_USER();

    const char* uuid_ = uuid ? uuid->c_str() : nullptr;
    binder::Status res = ok();
    if (flags & FLAG_STORAGE_DE) {
        auto path = create_data_user_de_path(uuid_, userId);
        if (delete_dir_contents_and_dir(path, true) != 0) {
            res = error("Failed to delete " + path);
        }
        auto sdk_sandbox_de_path =
                create_data_misc_sdk_sandbox_path(uuid_, /*isCeData=*/false, userId);
        if (delete_dir_contents_and_dir(sdk_sandbox_de_path, true) != 0) {
            res = error("Failed to delete " + sdk_sandbox_de_path);
        }
        if (uuid_ == nullptr) {
            path = create_data_misc_legacy_path(userId);
            if (delete_dir_contents_and_dir(path, true) != 0) {
                res = error("Failed to delete " + path);
            }
            path = create_primary_cur_profile_dir_path(userId);
            if (delete_dir_contents_and_dir(path, true) != 0) {
                res = error("Failed to delete " + path);
            }
        }
    }
    if (flags & FLAG_STORAGE_CE) {
        auto path = create_data_user_ce_path(uuid_, userId);
        if (delete_dir_contents_and_dir(path, true) != 0) {
            res = error("Failed to delete " + path);
        }
        auto sdk_sandbox_ce_path =
                create_data_misc_sdk_sandbox_path(uuid_, /*isCeData=*/true, userId);
        if (delete_dir_contents_and_dir(sdk_sandbox_ce_path, true) != 0) {
            res = error("Failed to delete " + sdk_sandbox_ce_path);
        }
        path = findDataMediaPath(uuid, userId);
        if (delete_dir_contents_and_dir(path, true) != 0) {
            res = error("Failed to delete " + path);
        }
    }
    return res;
}

binder::Status InstalldNativeService::freeCache(const std::optional<std::string>& uuid,
        int64_t targetFreeBytes, int32_t flags) {
    ENFORCE_UID(AID_SYSTEM);
    CHECK_ARGUMENT_UUID(uuid);
#ifndef GRANULAR_LOCKS
    std::lock_guard lock(mLock);
#endif // !GRANULAR_LOCKS

    auto uuidString = uuid.value_or("");
    const char* uuid_ = uuid ? uuid->c_str() : nullptr;
    auto data_path = create_data_path(uuid_);
    auto noop = (flags & FLAG_FREE_CACHE_NOOP);
    auto defy_target = (flags & FLAG_FREE_CACHE_DEFY_TARGET_FREE_BYTES);

    int64_t free = data_disk_free(data_path);
    if (free < 0) {
        return error("Failed to determine free space for " + data_path);
    }

    int64_t cleared = 0;
    int64_t needed = targetFreeBytes - free;
    if (!defy_target) {
        LOG(DEBUG) << "Device " << data_path << " has " << free << " free; requested "
                << targetFreeBytes << "; needed " << needed;

        if (free >= targetFreeBytes) {
            return ok();
        }
    }

    if (flags & FLAG_FREE_CACHE_V2) {
        // This new cache strategy fairly removes files from UIDs by deleting
        // files from the UIDs which are most over their allocated quota

        // 1. Create trackers for every known UID
        ATRACE_BEGIN("create");
        const auto users = get_known_users(uuid_);
#ifdef GRANULAR_LOCKS
        std::vector<UserLock> userLocks;
        userLocks.reserve(users.size());
        std::vector<UserWriteLockGuard> lockGuards;
        lockGuards.reserve(users.size());
#endif // GRANULAR_LOCKS
        std::unordered_map<uid_t, std::shared_ptr<CacheTracker>> trackers;
        for (auto userId : users) {
#ifdef GRANULAR_LOCKS
            userLocks.emplace_back(userId, mUserIdLock, mLock);
            lockGuards.emplace_back(userLocks.back());
#endif // GRANULAR_LOCKS
            FTS *fts;
            FTSENT *p;
            auto ce_path = create_data_user_ce_path(uuid_, userId);
            auto de_path = create_data_user_de_path(uuid_, userId);
            auto media_path = findDataMediaPath(uuid, userId) + "/Android/data/";
            char *argv[] = { (char*) ce_path.c_str(), (char*) de_path.c_str(),
                    (char*) media_path.c_str(), nullptr };
            if (!(fts = fts_open(argv, FTS_PHYSICAL | FTS_NOCHDIR | FTS_XDEV, nullptr))) {
                return error("Failed to fts_open");
            }
            while ((p = fts_read(fts)) != nullptr) {
                if (p->fts_info == FTS_D && p->fts_level == 1) {
                    uid_t uid = p->fts_statp->st_uid;
                    if (multiuser_get_app_id(uid) == AID_MEDIA_RW) {
                        uid = (multiuser_get_app_id(p->fts_statp->st_gid) - AID_EXT_GID_START)
                                + AID_APP_START;
                    }
                    auto search = trackers.find(uid);
                    if (search != trackers.end()) {
                        search->second->addDataPath(p->fts_path);
                    } else {
                        auto tracker = std::shared_ptr<CacheTracker>(new CacheTracker(
                                multiuser_get_user_id(uid), multiuser_get_app_id(uid), uuidString));
                        tracker->addDataPath(p->fts_path);
                        {
                            std::lock_guard<std::recursive_mutex> lock(mQuotasLock);
                            tracker->cacheQuota = mCacheQuotas[uid];
                        }
                        if (tracker->cacheQuota == 0) {
#if MEASURE_DEBUG
                            LOG(WARNING) << "UID " << uid << " has no cache quota; assuming 64MB";
#endif
                            tracker->cacheQuota = 67108864;
                        }
                        trackers[uid] = tracker;
                    }
                    fts_set(fts, p, FTS_SKIP);
                }
            }
            fts_close(fts);
        }
        ATRACE_END();

        // 2. Populate tracker stats and insert into priority queue
        ATRACE_BEGIN("populate");
        int64_t cacheTotal = 0;
        auto cmp = [](std::shared_ptr<CacheTracker> left, std::shared_ptr<CacheTracker> right) {
            return (left->getCacheRatio() < right->getCacheRatio());
        };
        std::priority_queue<std::shared_ptr<CacheTracker>,
                std::vector<std::shared_ptr<CacheTracker>>, decltype(cmp)> queue(cmp);
        for (const auto& it : trackers) {
            it.second->loadStats();
            queue.push(it.second);
            cacheTotal += it.second->cacheUsed;
        }
        ATRACE_END();

        // 3. Bounce across the queue, freeing items from whichever tracker is
        // the most over their assigned quota
        ATRACE_BEGIN("bounce");
        std::shared_ptr<CacheTracker> active;
        while (active || !queue.empty()) {
            // Only look at apps under quota when explicitly requested
            if (active && (active->getCacheRatio() < 10000)
                    && !(flags & FLAG_FREE_CACHE_V2_DEFY_QUOTA)) {
                LOG(DEBUG) << "Active ratio " << active->getCacheRatio()
                        << " isn't over quota, and defy not requested";
                break;
            }

            // Find the best tracker to work with; this might involve swapping
            // if the active tracker is no longer the most over quota
            bool nextBetter = active && !queue.empty()
                    && active->getCacheRatio() < queue.top()->getCacheRatio();
            if (!active || nextBetter) {
                if (active) {
                    // Current tracker still has items, so we'll consider it
                    // again later once it bubbles up to surface
                    queue.push(active);
                }
                active = queue.top(); queue.pop();
                active->ensureItems();
                continue;
            }

            // If no items remain, go find another tracker
            if (active->items.empty()) {
                active = nullptr;
                continue;
            } else {
                auto item = active->items.back();
                active->items.pop_back();

                LOG(DEBUG) << "Purging " << item->toString() << " from " << active->toString();
                if (!noop) {
                    item->purge();
                }
                active->cacheUsed -= item->size;
                needed -= item->size;
                cleared += item->size;
            }

            if (!defy_target) {
                // Verify that we're actually done before bailing, since sneaky
                // apps might be using hardlinks
                if (needed <= 0) {
                    free = data_disk_free(data_path);
                    needed = targetFreeBytes - free;
                    if (needed <= 0) {
                        break;
                    } else {
                        LOG(WARNING) << "Expected to be done but still need " << needed;
                    }
                }
            }
        }
        ATRACE_END();

    } else {
        return error("Legacy cache logic no longer supported");
    }

    if (!defy_target) {
        free = data_disk_free(data_path);
        if (free >= targetFreeBytes) {
            return ok();
        } else {
            return error(StringPrintf("Failed to free up %" PRId64 " on %s; final free space %" PRId64,
                    targetFreeBytes, data_path.c_str(), free));
        }
    } else {
        return ok();
    }
}

binder::Status InstalldNativeService::rmdex(const std::string& codePath,
        const std::string& instructionSet) {
    ENFORCE_UID(AID_SYSTEM);
    CHECK_ARGUMENT_PATH(codePath);

    char dex_path[PKG_PATH_MAX];

    const char* path = codePath.c_str();
    const char* instruction_set = instructionSet.c_str();

    if (validate_apk_path(path) && validate_system_app_path(path)) {
        return error("Invalid path " + codePath);
    }

    if (!create_cache_path(dex_path, path, instruction_set)) {
        return error("Failed to create cache path for " + codePath);
    }

    ALOGV("unlink %s\n", dex_path);
    if (unlink(dex_path) < 0) {
        // It's ok if we don't have a dalvik cache path. Report error only when the path exists
        // but could not be unlinked.
        if (errno != ENOENT) {
            return error(StringPrintf("Failed to unlink %s", dex_path));
        }
    }
    return ok();
}

struct stats {
    int64_t codeSize;
    int64_t dataSize;
    int64_t cacheSize;
};

#if MEASURE_DEBUG
static std::string toString(std::vector<int64_t> values) {
    std::stringstream res;
    res << "[";
    for (size_t i = 0; i < values.size(); i++) {
        res << values[i];
        if (i < values.size() - 1) {
            res << ",";
        }
    }
    res << "]";
    return res.str();
}
#endif

// On devices without sdcardfs, if internal and external are on
// the same volume, a uid such as u0_a123 is used for both
// internal and external storage; therefore, subtract that
// amount from internal to make sure we don't count it double.
// This needs to happen for data, cache and OBB
static void deductDoubleSpaceIfNeeded(stats* stats, int64_t doubleSpaceToBeDeleted, uid_t uid,
                                      const std::string& uuid) {
    if (!supports_sdcardfs()) {
        stats->dataSize -= doubleSpaceToBeDeleted;
        long obbProjectId = get_project_id(uid, PROJECT_ID_EXT_OBB_START);
        int64_t appObbSize = GetOccupiedSpaceForProjectId(uuid, obbProjectId);
        stats->dataSize -= appObbSize;
    }
}

static void collectQuotaStats(const std::string& uuid, int32_t userId,
        int32_t appId, struct stats* stats, struct stats* extStats) {
    int64_t space, doubleSpaceToBeDeleted = 0;
    uid_t uid = multiuser_get_uid(userId, appId);
<<<<<<< HEAD
    static const bool supportsProjectId = internal_storage_has_project_id();
=======
    if (stats != nullptr) {
        if ((space = GetOccupiedSpaceForUid(uuid, uid)) != -1) {
            stats->dataSize += space;
        }

        int sdkSandboxUid = multiuser_get_sdk_sandbox_uid(userId, appId);
        if (sdkSandboxUid != -1) {
            if ((space = GetOccupiedSpaceForUid(uuid, sdkSandboxUid)) != -1) {
                stats->dataSize += space;
            }
        }

        int cacheGid = multiuser_get_cache_gid(userId, appId);
        if (cacheGid != -1) {
            if ((space = GetOccupiedSpaceForGid(uuid, cacheGid)) != -1) {
                stats->cacheSize += space;
            }
        }

        int sharedGid = multiuser_get_shared_gid(0, appId);
        if (sharedGid != -1) {
            if ((space = GetOccupiedSpaceForGid(uuid, sharedGid)) != -1) {
                stats->codeSize += space;
            }
        }
    }
>>>>>>> df6b7bd3

    if (extStats != nullptr) {
        space = get_occupied_app_space_external(uuid, userId, appId);

        if (space != -1) {
            extStats->dataSize += space;
            doubleSpaceToBeDeleted += space;
        }

        space = get_occupied_app_cache_space_external(uuid, userId, appId);
        if (space != -1) {
            extStats->dataSize += space; // cache counts for "data"
            extStats->cacheSize += space;
            doubleSpaceToBeDeleted += space;
        }
    }

    if (stats != nullptr) {
        if (!supportsProjectId) {
            if ((space = GetOccupiedSpaceForUid(uuid, uid)) != -1) {
                stats->dataSize += space;
            }
            deductDoubleSpaceIfNeeded(stats, doubleSpaceToBeDeleted, uid, uuid);
            int cacheGid = multiuser_get_cache_gid(userId, appId);
            if (cacheGid != -1) {
                if ((space = GetOccupiedSpaceForGid(uuid, cacheGid)) != -1) {
                    stats->cacheSize += space;
                }
            }
        } else {
            long projectId = get_project_id(uid, PROJECT_ID_APP_START);
            if ((space = GetOccupiedSpaceForProjectId(uuid, projectId)) != -1) {
                stats->dataSize += space;
            }
            projectId = get_project_id(uid, PROJECT_ID_APP_CACHE_START);
            if ((space = GetOccupiedSpaceForProjectId(uuid, projectId)) != -1) {
                stats->cacheSize += space;
                stats->dataSize += space;
            }
        }

        int sharedGid = multiuser_get_shared_gid(0, appId);
        if (sharedGid != -1) {
            if ((space = GetOccupiedSpaceForGid(uuid, sharedGid)) != -1) {
                stats->codeSize += space;
            }
        }
    }
}

static void collectManualStats(const std::string& path, struct stats* stats) {
    DIR *d;
    int dfd;
    struct dirent *de;
    struct stat s;

    d = opendir(path.c_str());
    if (d == nullptr) {
        if (errno != ENOENT) {
            PLOG(WARNING) << "Failed to open " << path;
        }
        return;
    }
    dfd = dirfd(d);
    while ((de = readdir(d))) {
        const char *name = de->d_name;

        int64_t size = 0;
        if (fstatat(dfd, name, &s, AT_SYMLINK_NOFOLLOW) == 0) {
            size = s.st_blocks * 512;
        }

        if (de->d_type == DT_DIR) {
            if (!strcmp(name, ".")) {
                // Don't recurse, but still count node size
            } else if (!strcmp(name, "..")) {
                // Don't recurse or count node size
                continue;
            } else {
                // Measure all children nodes
                size = 0;
                calculate_tree_size(StringPrintf("%s/%s", path.c_str(), name), &size);
            }

            if (!strcmp(name, "cache") || !strcmp(name, "code_cache")) {
                stats->cacheSize += size;
            }
        }

        // Legacy symlink isn't owned by app
        if (de->d_type == DT_LNK && !strcmp(name, "lib")) {
            continue;
        }

        // Everything found inside is considered data
        stats->dataSize += size;
    }
    closedir(d);
}

void collectManualStatsForSubDirectories(const std::string& path, struct stats* stats) {
    const auto subDirHandler = [&path, &stats](const std::string& subDir) {
        auto fullpath = path + "/" + subDir;
        collectManualStats(fullpath, stats);
    };
    foreach_subdir(path, subDirHandler);
}

static void collectManualStatsForUser(const std::string& path, struct stats* stats,
                                      bool exclude_apps = false,
                                      bool is_sdk_sandbox_storage = false) {
    DIR *d;
    int dfd;
    struct dirent *de;
    struct stat s;

    d = opendir(path.c_str());
    if (d == nullptr) {
        if (errno != ENOENT) {
            PLOG(WARNING) << "Failed to open " << path;
        }
        return;
    }
    dfd = dirfd(d);
    while ((de = readdir(d))) {
        if (de->d_type == DT_DIR) {
            const char *name = de->d_name;
            if (fstatat(dfd, name, &s, AT_SYMLINK_NOFOLLOW) != 0) {
                continue;
            }
            int32_t user_uid = multiuser_get_app_id(s.st_uid);
            if (!strcmp(name, ".") || !strcmp(name, "..")) {
                continue;
            } else if (exclude_apps && (user_uid >= AID_APP_START && user_uid <= AID_APP_END)) {
                continue;
            } else if (is_sdk_sandbox_storage) {
                // In case of sdk sandbox storage (e.g. /data/misc_ce/0/sdksandbox/<package-name>),
                // collect individual stats of each subdirectory (shared, storage of each sdk etc.)
                collectManualStatsForSubDirectories(StringPrintf("%s/%s", path.c_str(), name),
                                                    stats);
            } else {
                collectManualStats(StringPrintf("%s/%s", path.c_str(), name), stats);
            }
        }
    }
    closedir(d);
}

static void collectManualExternalStatsForUser(const std::string& path, struct stats* stats) {
    FTS *fts;
    FTSENT *p;
    char *argv[] = { (char*) path.c_str(), nullptr };
    if (!(fts = fts_open(argv, FTS_PHYSICAL | FTS_NOCHDIR | FTS_XDEV, nullptr))) {
        PLOG(ERROR) << "Failed to fts_open " << path;
        return;
    }
    while ((p = fts_read(fts)) != nullptr) {
        p->fts_number = p->fts_parent->fts_number;
        switch (p->fts_info) {
        case FTS_D:
            if (p->fts_level == 4
                    && !strcmp(p->fts_name, "cache")
                    && !strcmp(p->fts_parent->fts_parent->fts_name, "data")
                    && !strcmp(p->fts_parent->fts_parent->fts_parent->fts_name, "Android")) {
                p->fts_number = 1;
            }
            [[fallthrough]]; // to count the directory
        case FTS_DEFAULT:
        case FTS_F:
        case FTS_SL:
        case FTS_SLNONE:
            int64_t size = (p->fts_statp->st_blocks * 512);
            if (p->fts_number == 1) {
                stats->cacheSize += size;
            }
            stats->dataSize += size;
            break;
        }
    }
    fts_close(fts);
}
static bool ownsExternalStorage(int32_t appId) {
    // if project id calculation is supported then, there is no need to
    // calculate in a different way and project_id based calculation can work
    if (internal_storage_has_project_id()) {
        return false;
    }

    //  Fetch external storage owner appid  and check if it is the same as the
    //  current appId whose size is calculated
    struct stat s;
    auto _picDir = StringPrintf("%s/Pictures", create_data_media_path(nullptr, 0).c_str());
    // check if the stat are present
    if (stat(_picDir.c_str(), &s) == 0) {
        // fetch the appId from the uid of the media app
        return ((int32_t)multiuser_get_app_id(s.st_uid) == appId);
    }
    return false;
}
binder::Status InstalldNativeService::getAppSize(const std::optional<std::string>& uuid,
        const std::vector<std::string>& packageNames, int32_t userId, int32_t flags,
        int32_t appId, const std::vector<int64_t>& ceDataInodes,
        const std::vector<std::string>& codePaths, std::vector<int64_t>* _aidl_return) {
    ENFORCE_UID(AID_SYSTEM);
    CHECK_ARGUMENT_UUID(uuid);
    if (packageNames.size() != ceDataInodes.size()) {
        return exception(binder::Status::EX_ILLEGAL_ARGUMENT,
                         "packageNames/ceDataInodes size mismatch.");
    }
    for (const auto& packageName : packageNames) {
        CHECK_ARGUMENT_PACKAGE_NAME(packageName);
    }
    for (const auto& codePath : codePaths) {
        CHECK_ARGUMENT_PATH(codePath);
    }
    // NOTE: Locking is relaxed on this method, since it's limited to
    // read-only measurements without mutation.

    // When modifying this logic, always verify using tests:
    // runtest -x frameworks/base/services/tests/servicestests/src/com/android/server/pm/InstallerTest.java -m testGetAppSize

#if MEASURE_DEBUG
    LOG(INFO) << "Measuring user " << userId << " app " << appId;
#endif

    // Here's a summary of the common storage locations across the platform,
    // and how they're each tagged:
    //
    // /data/app/com.example                           UID system
    // /data/app/com.example/oat                       UID system
    // /data/user/0/com.example                        UID u0_a10      GID u0_a10
    // /data/user/0/com.example/cache                  UID u0_a10      GID u0_a10_cache
    // /data/media/0/foo.txt                           UID u0_media_rw
    // /data/media/0/bar.jpg                           UID u0_media_rw GID u0_media_image
    // /data/media/0/Android/data/com.example          UID u0_media_rw GID u0_a10_ext
    // /data/media/0/Android/data/com.example/cache    UID u0_media_rw GID u0_a10_ext_cache
    // /data/media/obb/com.example                     UID system

    struct stats stats;
    struct stats extStats;
    memset(&stats, 0, sizeof(stats));
    memset(&extStats, 0, sizeof(extStats));

    auto uuidString = uuid.value_or("");
    const char* uuid_ = uuid ? uuid->c_str() : nullptr;

    if (!IsQuotaSupported(uuidString)) {
        flags &= ~FLAG_USE_QUOTA;
    }

    ATRACE_BEGIN("obb");
    for (const auto& packageName : packageNames) {
        auto obbCodePath = create_data_media_package_path(uuid_, userId,
                "obb", packageName.c_str());
        calculate_tree_size(obbCodePath, &extStats.codeSize);
    }
    ATRACE_END();
    // Calculating the app size of the external storage owning app in a manual way, since
    // calculating it through quota apis also includes external media storage in the app storage
    // numbers
    if (flags & FLAG_USE_QUOTA && appId >= AID_APP_START && !ownsExternalStorage(appId)) {
        ATRACE_BEGIN("code");
        for (const auto& codePath : codePaths) {
            calculate_tree_size(codePath, &stats.codeSize, -1,
                    multiuser_get_shared_gid(0, appId));
        }
        ATRACE_END();

        ATRACE_BEGIN("quota");
        collectQuotaStats(uuidString, userId, appId, &stats, &extStats);
        ATRACE_END();
    } else {
        ATRACE_BEGIN("code");
        for (const auto& codePath : codePaths) {
            calculate_tree_size(codePath, &stats.codeSize);
        }
        ATRACE_END();

        for (size_t i = 0; i < packageNames.size(); i++) {
            const char* pkgname = packageNames[i].c_str();

            ATRACE_BEGIN("data");
            auto cePath = create_data_user_ce_package_path(uuid_, userId, pkgname, ceDataInodes[i]);
            collectManualStats(cePath, &stats);
            auto dePath = create_data_user_de_package_path(uuid_, userId, pkgname);
            collectManualStats(dePath, &stats);
            ATRACE_END();

            // In case of sdk sandbox storage (e.g. /data/misc_ce/0/sdksandbox/<package-name>),
            // collect individual stats of each subdirectory (shared, storage of each sdk etc.)
            if (appId >= AID_APP_START && appId <= AID_APP_END) {
                ATRACE_BEGIN("sdksandbox");
                auto sdkSandboxCePath =
                        create_data_misc_sdk_sandbox_package_path(uuid_, true, userId, pkgname);
                collectManualStatsForSubDirectories(sdkSandboxCePath, &stats);
                auto sdkSandboxDePath =
                        create_data_misc_sdk_sandbox_package_path(uuid_, false, userId, pkgname);
                collectManualStatsForSubDirectories(sdkSandboxDePath, &stats);
                ATRACE_END();
            }

            if (!uuid) {
                ATRACE_BEGIN("profiles");
                calculate_tree_size(
                        create_primary_current_profile_package_dir_path(userId, pkgname),
                        &stats.dataSize);
                calculate_tree_size(
                        create_primary_reference_profile_package_dir_path(pkgname),
                        &stats.codeSize);
                ATRACE_END();
            }

            ATRACE_BEGIN("external");
            auto extPath = create_data_media_package_path(uuid_, userId, "data", pkgname);
            collectManualStats(extPath, &extStats);
            auto mediaPath = create_data_media_package_path(uuid_, userId, "media", pkgname);
            calculate_tree_size(mediaPath, &extStats.dataSize);
            ATRACE_END();
        }

        if (!uuid) {
            ATRACE_BEGIN("dalvik");
            int32_t sharedGid = multiuser_get_shared_gid(0, appId);
            if (sharedGid != -1) {
                calculate_tree_size(create_data_dalvik_cache_path(), &stats.codeSize,
                        sharedGid, -1);
            }
            ATRACE_END();
        }
    }

    std::vector<int64_t> ret;
    ret.push_back(stats.codeSize);
    ret.push_back(stats.dataSize);
    ret.push_back(stats.cacheSize);
    ret.push_back(extStats.codeSize);
    ret.push_back(extStats.dataSize);
    ret.push_back(extStats.cacheSize);
#if MEASURE_DEBUG
    LOG(DEBUG) << "Final result " << toString(ret);
#endif
    *_aidl_return = ret;
    return ok();
}

struct external_sizes {
    int64_t audioSize;
    int64_t videoSize;
    int64_t imageSize;
    int64_t totalSize; // excludes OBBs (Android/obb), but includes app data + cache
    int64_t obbSize;
};

#define PER_USER_RANGE 100000

static long getProjectIdForUser(int userId, long projectId) {
    return userId * PER_USER_RANGE + projectId;
}

static external_sizes getExternalSizesForUserWithQuota(const std::string& uuid, int32_t userId, const std::vector<int32_t>& appIds) {
    struct external_sizes sizes = {};
    int64_t space;

    if (supports_sdcardfs()) {
        uid_t uid = multiuser_get_uid(userId, AID_MEDIA_RW);
        if ((space = GetOccupiedSpaceForUid(uuid, uid)) != -1) {
            sizes.totalSize = space;
        }

        gid_t audioGid = multiuser_get_uid(userId, AID_MEDIA_AUDIO);
        if ((space = GetOccupiedSpaceForGid(uuid, audioGid)) != -1) {
            sizes.audioSize = space;
        }

        gid_t videoGid = multiuser_get_uid(userId, AID_MEDIA_VIDEO);
        if ((space = GetOccupiedSpaceForGid(uuid, videoGid)) != -1) {
            sizes.videoSize = space;
        }

        gid_t imageGid = multiuser_get_uid(userId, AID_MEDIA_IMAGE);
        if ((space = GetOccupiedSpaceForGid(uuid, imageGid)) != -1) {
            sizes.imageSize = space;
        }

        if ((space = GetOccupiedSpaceForGid(uuid, AID_MEDIA_OBB)) != -1) {
            sizes.obbSize = space;
        }
    } else {
        int64_t totalSize = 0;
        long defaultProjectId = getProjectIdForUser(userId, PROJECT_ID_EXT_DEFAULT);
        if ((space = GetOccupiedSpaceForProjectId(uuid, defaultProjectId)) != -1) {
            // This is all files that are not audio/video/images, excluding
            // OBBs and app-private data
            totalSize += space;
        }

        long audioProjectId = getProjectIdForUser(userId, PROJECT_ID_EXT_MEDIA_AUDIO);
        if ((space = GetOccupiedSpaceForProjectId(uuid, audioProjectId)) != -1) {
            sizes.audioSize = space;
            totalSize += space;
        }

        long videoProjectId = getProjectIdForUser(userId, PROJECT_ID_EXT_MEDIA_VIDEO);
        if ((space = GetOccupiedSpaceForProjectId(uuid, videoProjectId)) != -1) {
            sizes.videoSize = space;
            totalSize += space;
        }

        long imageProjectId = getProjectIdForUser(userId, PROJECT_ID_EXT_MEDIA_IMAGE);
        if ((space = GetOccupiedSpaceForProjectId(uuid, imageProjectId)) != -1) {
            sizes.imageSize = space;
            totalSize += space;
        }

        int64_t totalAppDataSize = 0;
        int64_t totalAppCacheSize = 0;
        int64_t totalAppObbSize = 0;
        for (auto appId : appIds) {
            if (appId >= AID_APP_START) {
                // App data
                uid_t uid = multiuser_get_uid(userId, appId);
                long projectId = uid - AID_APP_START + PROJECT_ID_EXT_DATA_START;
                totalAppDataSize += GetOccupiedSpaceForProjectId(uuid, projectId);

                // App cache
                long cacheProjectId = uid - AID_APP_START + PROJECT_ID_EXT_CACHE_START;
                totalAppCacheSize += GetOccupiedSpaceForProjectId(uuid, cacheProjectId);

                // App OBBs
                long obbProjectId = uid - AID_APP_START + PROJECT_ID_EXT_OBB_START;
                totalAppObbSize += GetOccupiedSpaceForProjectId(uuid, obbProjectId);
            }
        }
        // Total size should include app data + cache
        totalSize += totalAppDataSize;
        totalSize += totalAppCacheSize;
        sizes.totalSize = totalSize;

        // Only OBB is separate
        sizes.obbSize = totalAppObbSize;
    }

    return sizes;
}

binder::Status InstalldNativeService::getUserSize(const std::optional<std::string>& uuid,
        int32_t userId, int32_t flags, const std::vector<int32_t>& appIds,
        std::vector<int64_t>* _aidl_return) {
    ENFORCE_UID(AID_SYSTEM);
    CHECK_ARGUMENT_UUID(uuid);
    // NOTE: Locking is relaxed on this method, since it's limited to
    // read-only measurements without mutation.

    // When modifying this logic, always verify using tests:
    // runtest -x frameworks/base/services/tests/servicestests/src/com/android/server/pm/InstallerTest.java -m testGetUserSize

#if MEASURE_DEBUG
    LOG(INFO) << "Measuring user " << userId;
#endif

    struct stats stats;
    struct stats extStats;
    memset(&stats, 0, sizeof(stats));
    memset(&extStats, 0, sizeof(extStats));

    auto uuidString = uuid.value_or("");
    const char* uuid_ = uuid ? uuid->c_str() : nullptr;

    if (!IsQuotaSupported(uuidString)) {
        flags &= ~FLAG_USE_QUOTA;
    }

    if (flags & FLAG_USE_QUOTA) {
        ATRACE_BEGIN("code");
        calculate_tree_size(create_data_app_path(uuid_), &stats.codeSize, -1, -1, true);
        ATRACE_END();

        ATRACE_BEGIN("data");
        auto cePath = create_data_user_ce_path(uuid_, userId);
        collectManualStatsForUser(cePath, &stats, true);
        auto dePath = create_data_user_de_path(uuid_, userId);
        collectManualStatsForUser(dePath, &stats, true);
        ATRACE_END();

        if (!uuid) {
            ATRACE_BEGIN("profile");
            auto userProfilePath = create_primary_cur_profile_dir_path(userId);
            calculate_tree_size(userProfilePath, &stats.dataSize, -1, -1, true);
            auto refProfilePath = create_primary_ref_profile_dir_path();
            calculate_tree_size(refProfilePath, &stats.codeSize, -1, -1, true);
            ATRACE_END();
        }

        ATRACE_BEGIN("external");
        auto sizes = getExternalSizesForUserWithQuota(uuidString, userId, appIds);
        extStats.dataSize += sizes.totalSize;
        extStats.codeSize += sizes.obbSize;
        ATRACE_END();

        if (!uuid) {
            ATRACE_BEGIN("dalvik");
            calculate_tree_size(create_data_dalvik_cache_path(), &stats.codeSize,
                    -1, -1, true);
            calculate_tree_size(create_primary_cur_profile_dir_path(userId), &stats.dataSize,
                    -1, -1, true);
            ATRACE_END();
        }
        ATRACE_BEGIN("quota");
        int64_t dataSize = extStats.dataSize;
        for (auto appId : appIds) {
            if (appId >= AID_APP_START) {
                collectQuotaStats(uuidString, userId, appId, &stats, &extStats);
#if MEASURE_DEBUG
                // Sleep to make sure we don't lose logs
                usleep(1);
#endif
            }
        }
        extStats.dataSize = dataSize;
        ATRACE_END();
    } else {
        ATRACE_BEGIN("obb");
        auto obbPath = create_data_path(uuid_) + "/media/obb";
        calculate_tree_size(obbPath, &extStats.codeSize);
        ATRACE_END();

        ATRACE_BEGIN("code");
        calculate_tree_size(create_data_app_path(uuid_), &stats.codeSize);
        ATRACE_END();

        ATRACE_BEGIN("data");
        auto cePath = create_data_user_ce_path(uuid_, userId);
        collectManualStatsForUser(cePath, &stats);
        auto dePath = create_data_user_de_path(uuid_, userId);
        collectManualStatsForUser(dePath, &stats);
        ATRACE_END();

        ATRACE_BEGIN("sdksandbox");
        auto sdkSandboxCePath = create_data_misc_sdk_sandbox_path(uuid_, true, userId);
        collectManualStatsForUser(sdkSandboxCePath, &stats, false, true);
        auto sdkSandboxDePath = create_data_misc_sdk_sandbox_path(uuid_, false, userId);
        collectManualStatsForUser(sdkSandboxDePath, &stats, false, true);
        ATRACE_END();

        if (!uuid) {
            ATRACE_BEGIN("profile");
            auto userProfilePath = create_primary_cur_profile_dir_path(userId);
            calculate_tree_size(userProfilePath, &stats.dataSize);
            auto refProfilePath = create_primary_ref_profile_dir_path();
            calculate_tree_size(refProfilePath, &stats.codeSize);
            ATRACE_END();
        }

        ATRACE_BEGIN("external");
        auto dataMediaPath = create_data_media_path(uuid_, userId);
        collectManualExternalStatsForUser(dataMediaPath, &extStats);
#if MEASURE_DEBUG
        LOG(DEBUG) << "Measured external data " << extStats.dataSize << " cache "
                << extStats.cacheSize;
#endif
        ATRACE_END();

        if (!uuid) {
            ATRACE_BEGIN("dalvik");
            calculate_tree_size(create_data_dalvik_cache_path(), &stats.codeSize);
            calculate_tree_size(create_primary_cur_profile_dir_path(userId), &stats.dataSize);
            ATRACE_END();
        }
    }

    std::vector<int64_t> ret;
    ret.push_back(stats.codeSize);
    ret.push_back(stats.dataSize);
    ret.push_back(stats.cacheSize);
    ret.push_back(extStats.codeSize);
    ret.push_back(extStats.dataSize);
    ret.push_back(extStats.cacheSize);
#if MEASURE_DEBUG
    LOG(DEBUG) << "Final result " << toString(ret);
#endif
    *_aidl_return = ret;
    return ok();
}

binder::Status InstalldNativeService::getExternalSize(const std::optional<std::string>& uuid,
        int32_t userId, int32_t flags, const std::vector<int32_t>& appIds,
        std::vector<int64_t>* _aidl_return) {
    ENFORCE_UID(AID_SYSTEM);
    CHECK_ARGUMENT_UUID(uuid);
    // NOTE: Locking is relaxed on this method, since it's limited to
    // read-only measurements without mutation.

    // When modifying this logic, always verify using tests:
    // runtest -x frameworks/base/services/tests/servicestests/src/com/android/server/pm/InstallerTest.java -m testGetExternalSize

#if MEASURE_DEBUG
    LOG(INFO) << "Measuring external " << userId;
#endif

    auto uuidString = uuid.value_or("");
    const char* uuid_ = uuid ? uuid->c_str() : nullptr;

    int64_t totalSize = 0;
    int64_t audioSize = 0;
    int64_t videoSize = 0;
    int64_t imageSize = 0;
    int64_t appSize = 0;
    int64_t obbSize = 0;

    if (!IsQuotaSupported(uuidString)) {
        flags &= ~FLAG_USE_QUOTA;
    }

    if (flags & FLAG_USE_QUOTA) {
        ATRACE_BEGIN("quota");
        auto sizes = getExternalSizesForUserWithQuota(uuidString, userId, appIds);
        totalSize = sizes.totalSize;
        audioSize = sizes.audioSize;
        videoSize = sizes.videoSize;
        imageSize = sizes.imageSize;
        obbSize = sizes.obbSize;
        ATRACE_END();

        ATRACE_BEGIN("apps");
        struct stats extStats;
        memset(&extStats, 0, sizeof(extStats));
        for (auto appId : appIds) {
            if (appId >= AID_APP_START) {
                collectQuotaStats(uuidString, userId, appId, nullptr, &extStats);
            }
        }
        appSize = extStats.dataSize;
        ATRACE_END();
    } else {
        ATRACE_BEGIN("manual");
        FTS *fts;
        FTSENT *p;
        auto path = create_data_media_path(uuid_, userId);
        char *argv[] = { (char*) path.c_str(), nullptr };
        if (!(fts = fts_open(argv, FTS_PHYSICAL | FTS_NOCHDIR | FTS_XDEV, nullptr))) {
            return error("Failed to fts_open " + path);
        }
        while ((p = fts_read(fts)) != nullptr) {
            char* ext;
            int64_t size = (p->fts_statp->st_blocks * 512);
            switch (p->fts_info) {
            case FTS_F:
                // Only categorize files not belonging to apps
                if (p->fts_parent->fts_number == 0) {
                    ext = strrchr(p->fts_name, '.');
                    if (ext != nullptr) {
                        switch (MatchExtension(++ext)) {
                        case AID_MEDIA_AUDIO: audioSize += size; break;
                        case AID_MEDIA_VIDEO: videoSize += size; break;
                        case AID_MEDIA_IMAGE: imageSize += size; break;
                        }
                    }
                }
                [[fallthrough]]; // always count against total
            case FTS_D:
                // Ignore data belonging to specific apps
                p->fts_number = p->fts_parent->fts_number;
                if (p->fts_level == 1 && !strcmp(p->fts_name, "Android")) {
                    p->fts_number = 1;
                }
                [[fallthrough]]; // always count against total
            case FTS_DEFAULT:
            case FTS_SL:
            case FTS_SLNONE:
                if (p->fts_parent->fts_number == 1) {
                    appSize += size;
                }
                totalSize += size;
                break;
            }
        }
        fts_close(fts);
        ATRACE_END();

        ATRACE_BEGIN("obb");
        auto obbPath = StringPrintf("%s/Android/obb",
                create_data_media_path(uuid_, userId).c_str());
        calculate_tree_size(obbPath, &obbSize);
        ATRACE_END();
    }

    std::vector<int64_t> ret;
    ret.push_back(totalSize);
    ret.push_back(audioSize);
    ret.push_back(videoSize);
    ret.push_back(imageSize);
    ret.push_back(appSize);
    ret.push_back(obbSize);
#if MEASURE_DEBUG
    LOG(DEBUG) << "Final result " << toString(ret);
#endif
    *_aidl_return = ret;
    return ok();
}

binder::Status InstalldNativeService::getAppCrates(
        const std::optional<std::string>& uuid,
        const std::vector<std::string>& packageNames, int32_t userId,
        std::optional<std::vector<std::optional<CrateMetadata>>>* _aidl_return) {
    ENFORCE_UID(AID_SYSTEM);
    CHECK_ARGUMENT_UUID(uuid);
    for (const auto& packageName : packageNames) {
        CHECK_ARGUMENT_PACKAGE_NAME(packageName);
    }
#ifdef ENABLE_STORAGE_CRATES
    LOCK_PACKAGE_USER();

    auto retVector = std::vector<std::optional<CrateMetadata>>();
    const char* uuid_ = uuid ? uuid->c_str() : nullptr;

    std::function<void(CratedFolder, CrateMetadata&&)> onCreateCrate =
            [&](CratedFolder cratedFolder, CrateMetadata&& crateMetadata) -> void {
        if (cratedFolder == nullptr) {
            return;
        }
        retVector.push_back(std::move(crateMetadata));
    };

    for (const auto& packageName : packageNames) {
#if CRATE_DEBUG
        LOG(DEBUG) << "packageName = " << packageName;
#endif
        auto crateManager = std::make_unique<CrateManager>(uuid_, userId, packageName);
        crateManager->traverseAllCrates(onCreateCrate);
    }

#if CRATE_DEBUG
    LOG(WARNING) << "retVector.size() =" << retVector.size();
    for (auto& item : retVector) {
        CrateManager::dump(*item);
    }
#endif

    *_aidl_return = std::move(retVector);
#else // ENABLE_STORAGE_CRATES
    _aidl_return->reset();

    /* prevent compile warning fail */
    if (userId < 0) {
        return error();
    }
#endif // ENABLE_STORAGE_CRATES
    return ok();
}

binder::Status InstalldNativeService::getUserCrates(
        const std::optional<std::string>& uuid, int32_t userId,
        std::optional<std::vector<std::optional<CrateMetadata>>>* _aidl_return) {
    ENFORCE_UID(AID_SYSTEM);
    CHECK_ARGUMENT_UUID(uuid);
#ifdef ENABLE_STORAGE_CRATES
    LOCK_USER();

    const char* uuid_ = uuid ? uuid->c_str() : nullptr;
    auto retVector = std::vector<std::optional<CrateMetadata>>();

    std::function<void(CratedFolder, CrateMetadata&&)> onCreateCrate =
            [&](CratedFolder cratedFolder, CrateMetadata&& crateMetadata) -> void {
        if (cratedFolder == nullptr) {
            return;
        }
        retVector.push_back(std::move(crateMetadata));
    };

    std::function<void(FTSENT*)> onHandingPackage = [&](FTSENT* packageDir) -> void {
        auto crateManager = std::make_unique<CrateManager>(uuid_, userId, packageDir->fts_name);
        crateManager->traverseAllCrates(onCreateCrate);
    };
    CrateManager::traverseAllPackagesForUser(uuid, userId, onHandingPackage);

#if CRATE_DEBUG
    LOG(DEBUG) << "retVector.size() =" << retVector.size();
    for (auto& item : retVector) {
        CrateManager::dump(*item);
    }
#endif

    *_aidl_return = std::move(retVector);
#else // ENABLE_STORAGE_CRATES
    _aidl_return->reset();

    /* prevent compile warning fail */
    if (userId < 0) {
        return error();
    }
#endif // ENABLE_STORAGE_CRATES
    return ok();
}

binder::Status InstalldNativeService::setAppQuota(const std::optional<std::string>& uuid,
        int32_t userId, int32_t appId, int64_t cacheQuota) {
    ENFORCE_UID(AID_SYSTEM);
    CHECK_ARGUMENT_UUID(uuid);
    std::lock_guard<std::recursive_mutex> lock(mQuotasLock);

    int32_t uid = multiuser_get_uid(userId, appId);
    mCacheQuotas[uid] = cacheQuota;

    return ok();
}

// Dumps the contents of a profile file, using pkgname's dex files for pretty
// printing the result.
binder::Status InstalldNativeService::dumpProfiles(int32_t uid, const std::string& packageName,
        const std::string& profileName, const std::string& codePath, bool* _aidl_return) {
    ENFORCE_UID(AID_SYSTEM);
    CHECK_ARGUMENT_PACKAGE_NAME(packageName);
    CHECK_ARGUMENT_PATH(codePath);
    LOCK_PACKAGE();

    *_aidl_return = dump_profiles(uid, packageName, profileName, codePath);
    return ok();
}

// Copy the contents of a system profile over the data profile.
binder::Status InstalldNativeService::copySystemProfile(const std::string& systemProfile,
        int32_t packageUid, const std::string& packageName, const std::string& profileName,
        bool* _aidl_return) {
    ENFORCE_UID(AID_SYSTEM);
    CHECK_ARGUMENT_PACKAGE_NAME(packageName);
    LOCK_PACKAGE();
    *_aidl_return = copy_system_profile(systemProfile, packageUid, packageName, profileName);
    return ok();
}

// TODO: Consider returning error codes.
binder::Status InstalldNativeService::mergeProfiles(int32_t uid, const std::string& packageName,
        const std::string& profileName, int* _aidl_return) {
    ENFORCE_UID(AID_SYSTEM);
    CHECK_ARGUMENT_PACKAGE_NAME(packageName);
    LOCK_PACKAGE();

    *_aidl_return = analyze_primary_profiles(uid, packageName, profileName);
    return ok();
}

binder::Status InstalldNativeService::createProfileSnapshot(int32_t appId,
        const std::string& packageName, const std::string& profileName,
        const std::string& classpath, bool* _aidl_return) {
    ENFORCE_UID(AID_SYSTEM);
    CHECK_ARGUMENT_PACKAGE_NAME(packageName);
    LOCK_PACKAGE();

    *_aidl_return = create_profile_snapshot(appId, packageName, profileName, classpath);
    return ok();
}

binder::Status InstalldNativeService::destroyProfileSnapshot(const std::string& packageName,
        const std::string& profileName) {
    ENFORCE_UID(AID_SYSTEM);
    CHECK_ARGUMENT_PACKAGE_NAME(packageName);
    LOCK_PACKAGE();

    std::string snapshot = create_snapshot_profile_path(packageName, profileName);
    if ((unlink(snapshot.c_str()) != 0) && (errno != ENOENT)) {
        return error("Failed to destroy profile snapshot for " + packageName + ":" + profileName);
    }
    return ok();
}

static const char* getCStr(const std::optional<std::string>& data,
        const char* default_value = nullptr) {
    return data ? data->c_str() : default_value;
}
binder::Status InstalldNativeService::dexopt(
        const std::string& apkPath, int32_t uid, const std::string& packageName,
        const std::string& instructionSet, int32_t dexoptNeeded,
        const std::optional<std::string>& outputPath, int32_t dexFlags,
        const std::string& compilerFilter, const std::optional<std::string>& uuid,
        const std::optional<std::string>& classLoaderContext,
        const std::optional<std::string>& seInfo, bool downgrade, int32_t targetSdkVersion,
        const std::optional<std::string>& profileName,
        const std::optional<std::string>& dexMetadataPath,
        const std::optional<std::string>& compilationReason, bool* aidl_return) {
    ENFORCE_UID(AID_SYSTEM);
    CHECK_ARGUMENT_UUID(uuid);
    CHECK_ARGUMENT_PATH(apkPath);
    CHECK_ARGUMENT_PACKAGE_NAME(packageName);
    CHECK_ARGUMENT_PATH(outputPath);
    CHECK_ARGUMENT_PATH(dexMetadataPath);
    const auto userId = multiuser_get_user_id(uid);
    LOCK_PACKAGE_USER();

    const char* oat_dir = getCStr(outputPath);
    const char* instruction_set = instructionSet.c_str();
    if (oat_dir != nullptr && !createOatDir(packageName, oat_dir, instruction_set).isOk()) {
        // Can't create oat dir - let dexopt use cache dir.
        oat_dir = nullptr;
    }

    const char* apk_path = apkPath.c_str();
    const char* pkgname = packageName.c_str();
    const char* compiler_filter = compilerFilter.c_str();
    const char* volume_uuid = getCStr(uuid);
    const char* class_loader_context = getCStr(classLoaderContext);
    const char* se_info = getCStr(seInfo);
    const char* profile_name = getCStr(profileName);
    const char* dm_path = getCStr(dexMetadataPath);
    const char* compilation_reason = getCStr(compilationReason);
    std::string error_msg;
    bool completed = false; // not necessary but for compiler
    int res = android::installd::dexopt(apk_path, uid, pkgname, instruction_set, dexoptNeeded,
            oat_dir, dexFlags, compiler_filter, volume_uuid, class_loader_context, se_info,
            downgrade, targetSdkVersion, profile_name, dm_path, compilation_reason, &error_msg,
            &completed);
    *aidl_return = completed;
    return res ? error(res, error_msg) : ok();
}

binder::Status InstalldNativeService::controlDexOptBlocking(bool block) {
    android::installd::control_dexopt_blocking(block);
    return ok();
}

binder::Status InstalldNativeService::compileLayouts(const std::string& apkPath,
                                                     const std::string& packageName,
                                                     const std ::string& outDexFile, int uid,
                                                     bool* _aidl_return) {
    const char* apk_path = apkPath.c_str();
    const char* package_name = packageName.c_str();
    const char* out_dex_file = outDexFile.c_str();
    *_aidl_return = android::installd::view_compiler(apk_path, package_name, out_dex_file, uid);
    return *_aidl_return ? ok() : error("viewcompiler failed");
}

binder::Status InstalldNativeService::linkNativeLibraryDirectory(
        const std::optional<std::string>& uuid, const std::string& packageName,
        const std::string& nativeLibPath32, int32_t userId) {
    ENFORCE_UID(AID_SYSTEM);
    CHECK_ARGUMENT_UUID(uuid);
    CHECK_ARGUMENT_PACKAGE_NAME(packageName);
    CHECK_ARGUMENT_PATH(nativeLibPath32);
    LOCK_PACKAGE_USER();

    const char* uuid_ = uuid ? uuid->c_str() : nullptr;
    const char* pkgname = packageName.c_str();
    const char* asecLibDir = nativeLibPath32.c_str();
    struct stat s, libStat;
    binder::Status res = ok();

    auto _pkgdir = create_data_user_ce_package_path(uuid_, userId, pkgname);
    auto _libsymlink = _pkgdir + PKG_LIB_POSTFIX;

    const char* pkgdir = _pkgdir.c_str();
    const char* libsymlink = _libsymlink.c_str();

    if (stat(pkgdir, &s) < 0) {
        return error("Failed to stat " + _pkgdir);
    }

    char *con = nullptr;
    if (lgetfilecon(pkgdir, &con) < 0) {
        return error("Failed to lgetfilecon " + _pkgdir);
    }

    if (chown(pkgdir, AID_INSTALL, AID_INSTALL) < 0) {
        res = error("Failed to chown " + _pkgdir);
        goto out;
    }

    if (chmod(pkgdir, 0700) < 0) {
        res = error("Failed to chmod " + _pkgdir);
        goto out;
    }

    if (lstat(libsymlink, &libStat) < 0) {
        if (errno != ENOENT) {
            res = error("Failed to stat " + _libsymlink);
            goto out;
        }
    } else {
        if (S_ISDIR(libStat.st_mode)) {
            if (delete_dir_contents(libsymlink, 1, nullptr) < 0) {
                res = error("Failed to delete " + _libsymlink);
                goto out;
            }
        } else if (S_ISLNK(libStat.st_mode)) {
            if (unlink(libsymlink) < 0) {
                res = error("Failed to unlink " + _libsymlink);
                goto out;
            }
        }
    }

    if (symlink(asecLibDir, libsymlink) < 0) {
        res = error("Failed to symlink " + _libsymlink + " to " + nativeLibPath32);
        goto out;
    }

    if (lsetfilecon(libsymlink, con) < 0) {
        res = error("Failed to lsetfilecon " + _libsymlink);
        goto out;
    }

out:
    free(con);
    if (chmod(pkgdir, s.st_mode) < 0) {
        auto msg = "Failed to cleanup chmod " + _pkgdir;
        if (res.isOk()) {
            res = error(msg);
        } else {
            PLOG(ERROR) << msg;
        }
    }

    if (chown(pkgdir, s.st_uid, s.st_gid) < 0) {
        auto msg = "Failed to cleanup chown " + _pkgdir;
        if (res.isOk()) {
            res = error(msg);
        } else {
            PLOG(ERROR) << msg;
        }
    }

    return res;
}

binder::Status InstalldNativeService::restoreconAppData(const std::optional<std::string>& uuid,
        const std::string& packageName, int32_t userId, int32_t flags, int32_t appId,
        const std::string& seInfo) {
    ENFORCE_UID(AID_SYSTEM);
    CHECK_ARGUMENT_UUID(uuid);
    CHECK_ARGUMENT_PACKAGE_NAME(packageName);
    LOCK_PACKAGE_USER();
    return restoreconAppDataLocked(uuid, packageName, userId, flags, appId, seInfo);
}

binder::Status InstalldNativeService::restoreconAppDataLocked(
        const std::optional<std::string>& uuid, const std::string& packageName, int32_t userId,
        int32_t flags, int32_t appId, const std::string& seInfo) {
    ENFORCE_UID(AID_SYSTEM);
    CHECK_ARGUMENT_UUID(uuid);
    CHECK_ARGUMENT_PACKAGE_NAME(packageName);

    binder::Status res = ok();

    // SELINUX_ANDROID_RESTORECON_DATADATA flag is set by libselinux. Not needed here.
    unsigned int seflags = SELINUX_ANDROID_RESTORECON_RECURSE;
    const char* uuid_ = uuid ? uuid->c_str() : nullptr;
    const char* pkgName = packageName.c_str();
    const char* seinfo = seInfo.c_str();

    uid_t uid = multiuser_get_uid(userId, appId);
    if (flags & FLAG_STORAGE_CE) {
        auto path = create_data_user_ce_package_path(uuid_, userId, pkgName);
        if (selinux_android_restorecon_pkgdir(path.c_str(), seinfo, uid, seflags) < 0) {
            res = error("restorecon failed for " + path);
        }
    }
    if (flags & FLAG_STORAGE_DE) {
        auto path = create_data_user_de_package_path(uuid_, userId, pkgName);
        if (selinux_android_restorecon_pkgdir(path.c_str(), seinfo, uid, seflags) < 0) {
            res = error("restorecon failed for " + path);
        }
    }
    return res;
}

binder::Status InstalldNativeService::restoreconSdkDataLocked(
        const std::optional<std::string>& uuid, const std::string& packageName, int32_t userId,
        int32_t flags, int32_t appId, const std::string& seInfo) {
    ENFORCE_UID(AID_SYSTEM);
    CHECK_ARGUMENT_UUID(uuid);
    CHECK_ARGUMENT_PACKAGE_NAME(packageName);

    binder::Status res = ok();

    // SELINUX_ANDROID_RESTORECON_DATADATA flag is set by libselinux. Not needed here.
    unsigned int seflags = SELINUX_ANDROID_RESTORECON_RECURSE;
    const char* uuid_ = uuid ? uuid->c_str() : nullptr;
    const char* pkgName = packageName.c_str();
    const char* seinfo = seInfo.c_str();

    uid_t uid = multiuser_get_sdk_sandbox_uid(userId, appId);
    constexpr int storageFlags[2] = {FLAG_STORAGE_CE, FLAG_STORAGE_DE};
    for (int currentFlag : storageFlags) {
        if ((flags & currentFlag) == 0) {
            continue;
        }
        const bool isCeData = (currentFlag == FLAG_STORAGE_CE);
        const auto packagePath =
                create_data_misc_sdk_sandbox_package_path(uuid_, isCeData, userId, pkgName);
        if (access(packagePath.c_str(), F_OK) != 0) {
            LOG(INFO) << "Missing source " << packagePath;
            continue;
        }
        const auto subDirHandler = [&packagePath, &seinfo, &uid, &seflags,
                                    &res](const std::string& subDir) {
            const auto& fullpath = packagePath + "/" + subDir;
            if (selinux_android_restorecon_pkgdir(fullpath.c_str(), seinfo, uid, seflags) < 0) {
                res = error("restorecon failed for " + fullpath);
            }
        };
        const auto ec = foreach_subdir(packagePath, subDirHandler);
        if (ec != 0) {
            res = error("Failed to restorecon for subdirs of " + packagePath);
        }
    }
    return res;
}

binder::Status InstalldNativeService::createOatDir(const std::string& packageName,
                                                   const std::string& oatDir,
                                                   const std::string& instructionSet) {
    ENFORCE_UID(AID_SYSTEM);
    CHECK_ARGUMENT_PACKAGE_NAME(packageName);
    CHECK_ARGUMENT_PATH(oatDir);
    LOCK_PACKAGE();

    const char* oat_dir = oatDir.c_str();
    const char* instruction_set = instructionSet.c_str();
    char oat_instr_dir[PKG_PATH_MAX];

    if (validate_apk_path(oat_dir)) {
        return error("Invalid path " + oatDir);
    }
    if (fs_prepare_dir(oat_dir, S_IRWXU | S_IRWXG | S_IXOTH, AID_SYSTEM, AID_INSTALL)) {
        return error("Failed to prepare " + oatDir);
    }
    if (selinux_android_restorecon(oat_dir, 0)) {
        return error("Failed to restorecon " + oatDir);
    }
    snprintf(oat_instr_dir, PKG_PATH_MAX, "%s/%s", oat_dir, instruction_set);
    if (fs_prepare_dir(oat_instr_dir, S_IRWXU | S_IRWXG | S_IXOTH, AID_SYSTEM, AID_INSTALL)) {
        return error(StringPrintf("Failed to prepare %s", oat_instr_dir));
    }
    return ok();
}

binder::Status InstalldNativeService::rmPackageDir(const std::string& packageName,
                                                   const std::string& packageDir) {
    ENFORCE_UID(AID_SYSTEM);
    CHECK_ARGUMENT_PATH(packageDir);
    LOCK_PACKAGE();

    if (validate_apk_path(packageDir.c_str())) {
        return error("Invalid path " + packageDir);
    }
    if (rm_package_dir(packageDir) != 0) {
        return error("Failed to delete " + packageDir);
    }
    return ok();
}

binder::Status InstalldNativeService::linkFile(const std::string& packageName,
                                               const std::string& relativePath,
                                               const std::string& fromBase,
                                               const std::string& toBase) {
    ENFORCE_UID(AID_SYSTEM);
    CHECK_ARGUMENT_PACKAGE_NAME(packageName);
    CHECK_ARGUMENT_PATH(fromBase);
    CHECK_ARGUMENT_PATH(toBase);
    LOCK_PACKAGE();

    const char* relative_path = relativePath.c_str();
    const char* from_base = fromBase.c_str();
    const char* to_base = toBase.c_str();
    char from_path[PKG_PATH_MAX];
    char to_path[PKG_PATH_MAX];
    snprintf(from_path, PKG_PATH_MAX, "%s/%s", from_base, relative_path);
    snprintf(to_path, PKG_PATH_MAX, "%s/%s", to_base, relative_path);

    if (validate_apk_path_subdirs(from_path)) {
        return error(StringPrintf("Invalid from path %s", from_path));
    }

    if (validate_apk_path_subdirs(to_path)) {
        return error(StringPrintf("Invalid to path %s", to_path));
    }

    if (link(from_path, to_path) < 0) {
        return error(StringPrintf("Failed to link from %s to %s", from_path, to_path));
    }

    return ok();
}

binder::Status InstalldNativeService::moveAb(const std::string& packageName,
                                             const std::string& apkPath,
                                             const std::string& instructionSet,
                                             const std::string& outputPath) {
    ENFORCE_UID(AID_SYSTEM);
    CHECK_ARGUMENT_PACKAGE_NAME(packageName);
    CHECK_ARGUMENT_PATH(apkPath);
    CHECK_ARGUMENT_PATH(outputPath);
    LOCK_PACKAGE();

    const char* apk_path = apkPath.c_str();
    const char* instruction_set = instructionSet.c_str();
    const char* oat_dir = outputPath.c_str();

    bool success = move_ab(apk_path, instruction_set, oat_dir);
    return success ? ok() : error();
}

binder::Status InstalldNativeService::deleteOdex(const std::string& packageName,
                                                 const std::string& apkPath,
                                                 const std::string& instructionSet,
                                                 const std::optional<std::string>& outputPath,
                                                 int64_t* _aidl_return) {
    ENFORCE_UID(AID_SYSTEM);
    CHECK_ARGUMENT_PACKAGE_NAME(packageName);
    CHECK_ARGUMENT_PATH(apkPath);
    CHECK_ARGUMENT_PATH(outputPath);
    LOCK_PACKAGE();

    const char* apk_path = apkPath.c_str();
    const char* instruction_set = instructionSet.c_str();
    const char* oat_dir = outputPath ? outputPath->c_str() : nullptr;

    *_aidl_return = delete_odex(apk_path, instruction_set, oat_dir);
    return *_aidl_return == -1 ? error() : ok();
}

binder::Status InstalldNativeService::reconcileSecondaryDexFile(
        const std::string& dexPath, const std::string& packageName, int32_t uid,
        const std::vector<std::string>& isas, const std::optional<std::string>& volumeUuid,
        int32_t storage_flag, bool* _aidl_return) {
    ENFORCE_UID(AID_SYSTEM);
    CHECK_ARGUMENT_UUID(volumeUuid);
    CHECK_ARGUMENT_PACKAGE_NAME(packageName);
    CHECK_ARGUMENT_PATH(dexPath);
    const auto userId = multiuser_get_user_id(uid);
    LOCK_PACKAGE_USER();

    bool result = android::installd::reconcile_secondary_dex_file(
            dexPath, packageName, uid, isas, volumeUuid, storage_flag, _aidl_return);
    return result ? ok() : error();
}

binder::Status InstalldNativeService::hashSecondaryDexFile(
        const std::string& dexPath, const std::string& packageName, int32_t uid,
        const std::optional<std::string>& volumeUuid, int32_t storageFlag,
        std::vector<uint8_t>* _aidl_return) {
    ENFORCE_UID(AID_SYSTEM);
    CHECK_ARGUMENT_UUID(volumeUuid);
    CHECK_ARGUMENT_PACKAGE_NAME(packageName);
    CHECK_ARGUMENT_PATH(dexPath);

    // mLock is not taken here since we will never modify the file system.
    // If a file is modified just as we are reading it this may result in an
    // anomalous hash, but that's ok.
    bool result = android::installd::hash_secondary_dex_file(
        dexPath, packageName, uid, volumeUuid, storageFlag, _aidl_return);
    return result ? ok() : error();
}
/**
 * Returns true if ioctl feature (F2FS_IOC_FS{GET,SET}XATTR) is supported as
 * these were introduced in Linux 4.14, so kernel versions before that will fail
 * while setting project id attributes. Only when these features are enabled,
 * storage calculation using project_id is enabled
 */
bool check_if_ioctl_feature_is_supported() {
    bool result = false;
    auto temp_path = StringPrintf("%smisc/installd/ioctl_check", android_data_dir.c_str());
    if (access(temp_path.c_str(), F_OK) != 0) {
        int fd = open(temp_path.c_str(), O_CREAT | O_TRUNC | O_RDWR | O_CLOEXEC, 0644);
        result = set_quota_project_id(temp_path, 0, true) == 0;
        close(fd);
        // delete the temp file
        remove(temp_path.c_str());
    }
    return result;
}

binder::Status InstalldNativeService::setFirstBoot() {
    ENFORCE_UID(AID_SYSTEM);
    std::lock_guard<std::recursive_mutex> lock(mMountsLock);
    std::string uuid;
    if (GetOccupiedSpaceForProjectId(uuid, 0) != -1 && check_if_ioctl_feature_is_supported()) {
        auto first_boot_path =
                StringPrintf("%smisc/installd/using_project_ids", android_data_dir.c_str());
        if (access(first_boot_path.c_str(), F_OK) != 0) {
            close(open(first_boot_path.c_str(), O_CREAT | O_TRUNC | O_RDWR | O_CLOEXEC, 0644));
        }
    }
    return ok();
}

binder::Status InstalldNativeService::invalidateMounts() {
    ENFORCE_UID(AID_SYSTEM);
    std::lock_guard<std::recursive_mutex> lock(mMountsLock);

    mStorageMounts.clear();

#if !BYPASS_QUOTA
    if (!InvalidateQuotaMounts()) {
        return error("Failed to read mounts");
    }
#endif

    std::ifstream in("/proc/mounts");
    if (!in.is_open()) {
        return error("Failed to read mounts");
    }

    std::string source;
    std::string target;
    std::string ignored;
    while (!in.eof()) {
        std::getline(in, source, ' ');
        std::getline(in, target, ' ');
        std::getline(in, ignored);

        if (android::base::GetBoolProperty(kFuseProp, false)) {
            if (target.find(kMntFuse) == 0) {
                LOG(DEBUG) << "Found storage mount " << source << " at " << target;
                mStorageMounts[source] = target;
            }
        } else {
#if !BYPASS_SDCARDFS
            if (target.find(kMntSdcardfs) == 0) {
                LOG(DEBUG) << "Found storage mount " << source << " at " << target;
                mStorageMounts[source] = target;
            }
#endif
        }
    }
    return ok();
}

// Mount volume's CE and DE storage to mirror
binder::Status InstalldNativeService::tryMountDataMirror(
        const std::optional<std::string>& uuid) {
    ENFORCE_UID(AID_SYSTEM);
    CHECK_ARGUMENT_UUID(uuid);
    if (!sAppDataIsolationEnabled) {
        return ok();
    }
    if (!uuid) {
        return error("Should not happen, mounting uuid == null");
    }

    const char* uuid_ = uuid->c_str();

    std::lock_guard<std::recursive_mutex> lock(mMountsLock);

    std::string mirrorVolCePath(StringPrintf("%s/%s", kDataMirrorCePath, uuid_));
    if (fs_prepare_dir(mirrorVolCePath.c_str(), 0711, AID_SYSTEM, AID_SYSTEM) != 0) {
        return error("Failed to create CE mirror");
    }

    std::string mirrorVolDePath(StringPrintf("%s/%s", kDataMirrorDePath, uuid_));
    if (fs_prepare_dir(mirrorVolDePath.c_str(), 0711, AID_SYSTEM, AID_SYSTEM) != 0) {
        return error("Failed to create DE mirror");
    }

    auto cePath = StringPrintf("%s/user", create_data_path(uuid_).c_str());
    auto dePath = StringPrintf("%s/user_de", create_data_path(uuid_).c_str());

    if (access(cePath.c_str(), F_OK) != 0) {
        return error("Cannot access CE path: " + cePath);
    }
    if (access(dePath.c_str(), F_OK) != 0) {
        return error("Cannot access DE path: " + dePath);
    }

    struct stat ceStat, mirrorCeStat;
    if (stat(cePath.c_str(), &ceStat) != 0) {
        return error("Failed to stat " + cePath);
    }
    if (stat(mirrorVolCePath.c_str(), &mirrorCeStat) != 0) {
        return error("Failed to stat " + mirrorVolCePath);
    }

    if (mirrorCeStat.st_ino == ceStat.st_ino) {
        // As it's being called by prepareUserStorage, it can be called multiple times.
        // Hence, we if we mount it already, we should skip it.
        LOG(WARNING) << "CE dir is mounted already: " + cePath;
        return ok();
    }

    // Mount CE mirror
    if (TEMP_FAILURE_RETRY(mount(cePath.c_str(), mirrorVolCePath.c_str(), NULL,
            MS_NOSUID | MS_NODEV | MS_NOATIME | MS_BIND | MS_NOEXEC, nullptr)) == -1) {
        return error("Failed to mount " + mirrorVolCePath);
    }

    // Mount DE mirror
    if (TEMP_FAILURE_RETRY(mount(dePath.c_str(), mirrorVolDePath.c_str(), NULL,
            MS_NOSUID | MS_NODEV | MS_NOATIME | MS_BIND | MS_NOEXEC, nullptr)) == -1) {
        return error("Failed to mount " + mirrorVolDePath);
    }
    return ok();
}

// Unmount volume's CE and DE storage from mirror
binder::Status InstalldNativeService::onPrivateVolumeRemoved(
        const std::optional<std::string>& uuid) {
    ENFORCE_UID(AID_SYSTEM);
    CHECK_ARGUMENT_UUID(uuid);
    if (!sAppDataIsolationEnabled) {
        return ok();
    }
    if (!uuid) {
        // It happens when private volume failed to mount.
        LOG(INFO) << "Ignore unmount uuid=null";
        return ok();
    }
    const char* uuid_ = uuid->c_str();

    binder::Status res = ok();

    std::string mirrorCeVolPath(StringPrintf("%s/%s", kDataMirrorCePath, uuid_));
    std::string mirrorDeVolPath(StringPrintf("%s/%s", kDataMirrorDePath, uuid_));

    std::lock_guard<std::recursive_mutex> lock(mMountsLock);

    // Unmount CE storage
    if (TEMP_FAILURE_RETRY(umount(mirrorCeVolPath.c_str())) != 0) {
        if (errno != ENOENT) {
            res = error(StringPrintf("Failed to umount %s %s", mirrorCeVolPath.c_str(),
                                strerror(errno)));
        }
    }
    if (delete_dir_contents_and_dir(mirrorCeVolPath, true) != 0) {
        res = error("Failed to delete " + mirrorCeVolPath);
    }

    // Unmount DE storage
    if (TEMP_FAILURE_RETRY(umount(mirrorDeVolPath.c_str())) != 0) {
        if (errno != ENOENT) {
            res = error(StringPrintf("Failed to umount %s %s", mirrorDeVolPath.c_str(),
                                strerror(errno)));
        }
    }
    if (delete_dir_contents_and_dir(mirrorDeVolPath, true) != 0) {
        res = error("Failed to delete " + mirrorDeVolPath);
    }
    return res;
}

std::string InstalldNativeService::findDataMediaPath(
        const std::optional<std::string>& uuid, userid_t userid) {
    std::lock_guard<std::recursive_mutex> lock(mMountsLock);
    const char* uuid_ = uuid ? uuid->c_str() : nullptr;
    auto path = StringPrintf("%s/media", create_data_path(uuid_).c_str());
    auto resolved = mStorageMounts[path];
    if (resolved.empty()) {
        LOG(WARNING) << "Failed to find storage mount for " << path;
        resolved = path;
    }
    return StringPrintf("%s/%u", resolved.c_str(), userid);
}

binder::Status InstalldNativeService::isQuotaSupported(
        const std::optional<std::string>& uuid, bool* _aidl_return) {
    *_aidl_return = IsQuotaSupported(uuid.value_or(""));
    return ok();
}

binder::Status InstalldNativeService::prepareAppProfile(const std::string& packageName,
        int32_t userId, int32_t appId, const std::string& profileName, const std::string& codePath,
        const std::optional<std::string>& dexMetadata, bool* _aidl_return) {
    ENFORCE_UID(AID_SYSTEM);
    CHECK_ARGUMENT_PACKAGE_NAME(packageName);
    CHECK_ARGUMENT_PATH(codePath);
    LOCK_PACKAGE_USER();

    *_aidl_return = prepare_app_profile(packageName, userId, appId, profileName, codePath,
        dexMetadata);
    return ok();
}

binder::Status InstalldNativeService::migrateLegacyObbData() {
    ENFORCE_UID(AID_SYSTEM);
    // NOTE: The lint warning doesn't apply to the use of system(3) with
    // absolute parse and no command line arguments.
    if (system("/system/bin/migrate_legacy_obb_data.sh") != 0) { // NOLINT(cert-env33-c)
        LOG(ERROR) << "Unable to migrate legacy obb data";
    }

    return ok();
}

binder::Status InstalldNativeService::cleanupInvalidPackageDirs(
        const std::optional<std::string>& uuid, int32_t userId, int32_t flags) {
    const char* uuid_cstr = uuid ? uuid->c_str() : nullptr;

    if (flags & FLAG_STORAGE_CE) {
        auto ce_path = create_data_user_ce_path(uuid_cstr, userId);
        cleanup_invalid_package_dirs_under_path(ce_path);
        auto sdksandbox_ce_path =
                create_data_misc_sdk_sandbox_path(uuid_cstr, /*isCeData=*/true, userId);
        cleanup_invalid_package_dirs_under_path(sdksandbox_ce_path);
    }

    if (flags & FLAG_STORAGE_DE) {
        auto de_path = create_data_user_de_path(uuid_cstr, userId);
        cleanup_invalid_package_dirs_under_path(de_path);
        auto sdksandbox_de_path =
                create_data_misc_sdk_sandbox_path(uuid_cstr, /*isCeData=*/false, userId);
        cleanup_invalid_package_dirs_under_path(sdksandbox_de_path);
    }

    return ok();
}

}  // namespace installd
}  // namespace android<|MERGE_RESOLUTION|>--- conflicted
+++ resolved
@@ -2187,36 +2187,7 @@
         int32_t appId, struct stats* stats, struct stats* extStats) {
     int64_t space, doubleSpaceToBeDeleted = 0;
     uid_t uid = multiuser_get_uid(userId, appId);
-<<<<<<< HEAD
     static const bool supportsProjectId = internal_storage_has_project_id();
-=======
-    if (stats != nullptr) {
-        if ((space = GetOccupiedSpaceForUid(uuid, uid)) != -1) {
-            stats->dataSize += space;
-        }
-
-        int sdkSandboxUid = multiuser_get_sdk_sandbox_uid(userId, appId);
-        if (sdkSandboxUid != -1) {
-            if ((space = GetOccupiedSpaceForUid(uuid, sdkSandboxUid)) != -1) {
-                stats->dataSize += space;
-            }
-        }
-
-        int cacheGid = multiuser_get_cache_gid(userId, appId);
-        if (cacheGid != -1) {
-            if ((space = GetOccupiedSpaceForGid(uuid, cacheGid)) != -1) {
-                stats->cacheSize += space;
-            }
-        }
-
-        int sharedGid = multiuser_get_shared_gid(0, appId);
-        if (sharedGid != -1) {
-            if ((space = GetOccupiedSpaceForGid(uuid, sharedGid)) != -1) {
-                stats->codeSize += space;
-            }
-        }
-    }
->>>>>>> df6b7bd3
 
     if (extStats != nullptr) {
         space = get_occupied_app_space_external(uuid, userId, appId);
@@ -2240,6 +2211,12 @@
                 stats->dataSize += space;
             }
             deductDoubleSpaceIfNeeded(stats, doubleSpaceToBeDeleted, uid, uuid);
+            int sdkSandboxUid = multiuser_get_sdk_sandbox_uid(userId, appId);
+            if (sdkSandboxUid != -1) {
+                if ((space = GetOccupiedSpaceForUid(uuid, sdkSandboxUid)) != -1) {
+                    stats->dataSize += space;
+                }
+            }
             int cacheGid = multiuser_get_cache_gid(userId, appId);
             if (cacheGid != -1) {
                 if ((space = GetOccupiedSpaceForGid(uuid, cacheGid)) != -1) {
