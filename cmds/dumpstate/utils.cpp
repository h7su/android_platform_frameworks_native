/*
 * Copyright (C) 2008 The Android Open Source Project
 *
 * Licensed under the Apache License, Version 2.0 (the "License");
 * you may not use this file except in compliance with the License.
 * You may obtain a copy of the License at
 *
 *      http://www.apache.org/licenses/LICENSE-2.0
 *
 * Unless required by applicable law or agreed to in writing, software
 * distributed under the License is distributed on an "AS IS" BASIS,
 * WITHOUT WARRANTIES OR CONDITIONS OF ANY KIND, either express or implied.
 * See the License for the specific language governing permissions and
 * limitations under the License.
 */

#define LOG_TAG "dumpstate"

<<<<<<< HEAD
#include "dumpstate.h"

=======
>>>>>>> 525a5f2d
#include <dirent.h>
#include <fcntl.h>
#include <libgen.h>
#include <math.h>
#include <poll.h>
<<<<<<< HEAD
#include <sys/inotify.h>
#include <sys/klog.h>
=======
#include <signal.h>
#include <stdarg.h>
#include <stdio.h>
#include <stdlib.h>
#include <string.h>
#include <sys/capability.h>
#include <sys/inotify.h>
#include <sys/klog.h>
#include <sys/prctl.h>
#include <sys/stat.h>
#include <sys/time.h>
#include <sys/wait.h>
#include <time.h>
#include <unistd.h>

#include <string>
#include <vector>
>>>>>>> 525a5f2d

#include <android/log.h>
#include <android-base/file.h>
#include <android-base/properties.h>
#include <android-base/stringprintf.h>
#include <android-base/strings.h>
#include <cutils/debugger.h>
#include <cutils/properties.h>
#include <cutils/sockets.h>
#include <private/android_filesystem_config.h>

#include "DumpstateInternal.h"

static const int TRACE_DUMP_TIMEOUT_MS = 10000; // 10 seconds

/* Most simple commands have 10 as timeout, so 5 is a good estimate */
static const int32_t WEIGHT_FILE = 5;

// TODO: temporary variables and functions used during C++ refactoring
static Dumpstate& ds = Dumpstate::GetInstance();
static int RunCommand(const std::string& title, const std::vector<std::string>& full_command,
                      const CommandOptions& options = CommandOptions::DEFAULT) {
    return ds.RunCommand(title, full_command, options);
}
bool Dumpstate::IsUserBuild() {
    return PropertiesHelper::IsUserBuild();
}

/* list of native processes to include in the native dumps */
// This matches the /proc/pid/exe link instead of /proc/pid/cmdline.
static const char* native_processes_to_dump[] = {
        "/system/bin/audioserver",
        "/system/bin/cameraserver",
        "/system/bin/drmserver",
        "/system/bin/mediacodec",     // media.codec
        "/system/bin/mediadrmserver",
        "/system/bin/mediaextractor", // media.extractor
        "/system/bin/mediaserver",
        "/system/bin/sdcard",
        "/system/bin/surfaceflinger",
        "/system/bin/vehicle_network_service",
        NULL,
};

// Reasonable value for max stats.
static const int STATS_MAX_N_RUNS = 1000;
static const long STATS_MAX_AVERAGE = 100000;

CommandOptions Dumpstate::DEFAULT_DUMPSYS = CommandOptions::WithTimeout(30).Build();

Dumpstate::Dumpstate(const std::string& version)
    : pid_(getpid()), version_(version), now_(time(nullptr)) {
}

Dumpstate& Dumpstate::GetInstance() {
    static Dumpstate singleton_(android::base::GetProperty("dumpstate.version", VERSION_CURRENT));
    return singleton_;
}

DurationReporter::DurationReporter(const std::string& title, bool log_only)
    : title_(title), log_only_(log_only) {
    if (!title_.empty()) {
        started_ = Nanotime();
    }
}

DurationReporter::~DurationReporter() {
    if (!title_.empty()) {
        uint64_t elapsed = Nanotime() - started_;
        if (log_only_) {
            MYLOGD("Duration of '%s': %.3fs\n", title_.c_str(), (float)elapsed / NANOS_PER_SEC);
        } else {
            // Use "Yoda grammar" to make it easier to grep|sort sections.
            printf("------ %.3fs was the duration of '%s' ------\n", (float)elapsed / NANOS_PER_SEC,
                   title_.c_str());
        }
    }
}

const int32_t Progress::kDefaultMax = 5000;

Progress::Progress(const std::string& path) : Progress(Progress::kDefaultMax, 1.1, path) {
}

Progress::Progress(int32_t initial_max, int32_t progress, float growth_factor)
    : Progress(initial_max, growth_factor, "") {
    progress_ = progress;
}

Progress::Progress(int32_t initial_max, float growth_factor, const std::string& path)
    : initial_max_(initial_max),
      progress_(0),
      max_(initial_max),
      growth_factor_(growth_factor),
      n_runs_(0),
      average_max_(0),
      path_(path) {
    if (!path_.empty()) {
        Load();
    }
}

void Progress::Load() {
    MYLOGD("Loading stats from %s\n", path_.c_str());
    std::string content;
    if (!android::base::ReadFileToString(path_, &content)) {
        MYLOGI("Could not read stats from %s; using max of %d\n", path_.c_str(), max_);
        return;
    }
    if (content.empty()) {
        MYLOGE("No stats (empty file) on %s; using max of %d\n", path_.c_str(), max_);
        return;
    }
    std::vector<std::string> lines = android::base::Split(content, "\n");

    if (lines.size() < 1) {
        MYLOGE("Invalid stats on file %s: not enough lines (%d). Using max of %d\n", path_.c_str(),
               (int)lines.size(), max_);
        return;
    }
    char* ptr;
    n_runs_ = strtol(lines[0].c_str(), &ptr, 10);
    average_max_ = strtol(ptr, nullptr, 10);
    if (n_runs_ <= 0 || average_max_ <= 0 || n_runs_ > STATS_MAX_N_RUNS ||
        average_max_ > STATS_MAX_AVERAGE) {
        MYLOGE("Invalid stats line on file %s: %s\n", path_.c_str(), lines[0].c_str());
        initial_max_ = Progress::kDefaultMax;
    } else {
        initial_max_ = average_max_;
    }
    max_ = initial_max_;

    MYLOGI("Average max progress: %d in %d runs; estimated max: %d\n", average_max_, n_runs_, max_);
}

void Progress::Save() {
    int32_t total = n_runs_ * average_max_ + progress_;
    int32_t runs = n_runs_ + 1;
    int32_t average = floor(((float)total) / runs);
    MYLOGI("Saving stats (total=%d, runs=%d, average=%d) on %s\n", total, runs, average,
           path_.c_str());
    if (path_.empty()) {
        return;
    }

    std::string content = android::base::StringPrintf("%d %d\n", runs, average);
    if (!android::base::WriteStringToFile(content, path_)) {
        MYLOGE("Could not save stats on %s\n", path_.c_str());
    }
}

int32_t Progress::Get() const {
    return progress_;
}

bool Progress::Inc(int32_t delta) {
    bool changed = false;
    if (delta >= 0) {
        progress_ += delta;
        if (progress_ > max_) {
            int32_t old_max = max_;
            max_ = floor((float)progress_ * growth_factor_);
            MYLOGD("Adjusting max progress from %d to %d\n", old_max, max_);
            changed = true;
        }
    }
    return changed;
}

int32_t Progress::GetMax() const {
    return max_;
}

int32_t Progress::GetInitialMax() const {
    return initial_max_;
}

void Progress::Dump(int fd, const std::string& prefix) const {
    const char* pr = prefix.c_str();
    dprintf(fd, "%sprogress: %d\n", pr, progress_);
    dprintf(fd, "%smax: %d\n", pr, max_);
    dprintf(fd, "%sinitial_max: %d\n", pr, initial_max_);
    dprintf(fd, "%sgrowth_factor: %0.2f\n", pr, growth_factor_);
    dprintf(fd, "%spath: %s\n", pr, path_.c_str());
    dprintf(fd, "%sn_runs: %d\n", pr, n_runs_);
    dprintf(fd, "%saverage_max: %d\n", pr, average_max_);
}

bool Dumpstate::IsZipping() const {
    return zip_writer_ != nullptr;
}

std::string Dumpstate::GetPath(const std::string& suffix) const {
    return android::base::StringPrintf("%s/%s-%s%s", bugreport_dir_.c_str(), base_name_.c_str(),
                                       name_.c_str(), suffix.c_str());
}

void Dumpstate::SetProgress(std::unique_ptr<Progress> progress) {
    progress_ = std::move(progress);
}

void for_each_userid(void (*func)(int), const char *header) {
    std::string title = header == nullptr ? "for_each_userid" : android::base::StringPrintf(
                                                                    "for_each_userid(%s)", header);
    DurationReporter duration_reporter(title);
    if (PropertiesHelper::IsDryRun()) return;

    DIR *d;
    struct dirent *de;

    if (header) printf("\n------ %s ------\n", header);
    func(0);

    if (!(d = opendir("/data/system/users"))) {
        printf("Failed to open /data/system/users (%s)\n", strerror(errno));
        return;
    }

    while ((de = readdir(d))) {
        int userid;
        if (de->d_type != DT_DIR || !(userid = atoi(de->d_name))) {
            continue;
        }
        func(userid);
    }

    closedir(d);
}

static void __for_each_pid(void (*helper)(int, const char *, void *), const char *header, void *arg) {
    DIR *d;
    struct dirent *de;

    if (!(d = opendir("/proc"))) {
        printf("Failed to open /proc (%s)\n", strerror(errno));
        return;
    }

    if (header) printf("\n------ %s ------\n", header);
    while ((de = readdir(d))) {
        int pid;
        int fd;
        char cmdpath[255];
        char cmdline[255];

        if (!(pid = atoi(de->d_name))) {
            continue;
        }

        memset(cmdline, 0, sizeof(cmdline));

        snprintf(cmdpath, sizeof(cmdpath), "/proc/%d/cmdline", pid);
        if ((fd = TEMP_FAILURE_RETRY(open(cmdpath, O_RDONLY | O_CLOEXEC))) >= 0) {
            TEMP_FAILURE_RETRY(read(fd, cmdline, sizeof(cmdline) - 2));
            close(fd);
            if (cmdline[0]) {
                helper(pid, cmdline, arg);
                continue;
            }
        }

        // if no cmdline, a kernel thread has comm
        snprintf(cmdpath, sizeof(cmdpath), "/proc/%d/comm", pid);
        if ((fd = TEMP_FAILURE_RETRY(open(cmdpath, O_RDONLY | O_CLOEXEC))) >= 0) {
            TEMP_FAILURE_RETRY(read(fd, cmdline + 1, sizeof(cmdline) - 4));
            close(fd);
            if (cmdline[1]) {
                cmdline[0] = '[';
                size_t len = strcspn(cmdline, "\f\b\r\n");
                cmdline[len] = ']';
                cmdline[len+1] = '\0';
            }
        }
        if (!cmdline[0]) {
            strcpy(cmdline, "N/A");
        }
        helper(pid, cmdline, arg);
    }

    closedir(d);
}

static void for_each_pid_helper(int pid, const char *cmdline, void *arg) {
    for_each_pid_func *func = (for_each_pid_func*) arg;
    func(pid, cmdline);
}

void for_each_pid(for_each_pid_func func, const char *header) {
    std::string title = header == nullptr ? "for_each_pid"
                                          : android::base::StringPrintf("for_each_pid(%s)", header);
    DurationReporter duration_reporter(title);
    if (PropertiesHelper::IsDryRun()) return;

    __for_each_pid(for_each_pid_helper, header, (void *) func);
}

static void for_each_tid_helper(int pid, const char *cmdline, void *arg) {
    DIR *d;
    struct dirent *de;
    char taskpath[255];
    for_each_tid_func *func = (for_each_tid_func *) arg;

    snprintf(taskpath, sizeof(taskpath), "/proc/%d/task", pid);

    if (!(d = opendir(taskpath))) {
        printf("Failed to open %s (%s)\n", taskpath, strerror(errno));
        return;
    }

    func(pid, pid, cmdline);

    while ((de = readdir(d))) {
        int tid;
        int fd;
        char commpath[255];
        char comm[255];

        if (!(tid = atoi(de->d_name))) {
            continue;
        }

        if (tid == pid)
            continue;

        snprintf(commpath, sizeof(commpath), "/proc/%d/comm", tid);
        memset(comm, 0, sizeof(comm));
        if ((fd = TEMP_FAILURE_RETRY(open(commpath, O_RDONLY | O_CLOEXEC))) < 0) {
            strcpy(comm, "N/A");
        } else {
            char *c;
            TEMP_FAILURE_RETRY(read(fd, comm, sizeof(comm) - 2));
            close(fd);

            c = strrchr(comm, '\n');
            if (c) {
                *c = '\0';
            }
        }
        func(pid, tid, comm);
    }

    closedir(d);
}

void for_each_tid(for_each_tid_func func, const char *header) {
    std::string title = header == nullptr ? "for_each_tid"
                                          : android::base::StringPrintf("for_each_tid(%s)", header);
    DurationReporter duration_reporter(title);

    if (PropertiesHelper::IsDryRun()) return;

    __for_each_pid(for_each_tid_helper, header, (void *) func);
}

void show_wchan(int pid, int tid, const char *name) {
    if (PropertiesHelper::IsDryRun()) return;

    char path[255];
    char buffer[255];
    int fd, ret, save_errno;
    char name_buffer[255];

    memset(buffer, 0, sizeof(buffer));

    snprintf(path, sizeof(path), "/proc/%d/wchan", tid);
    if ((fd = TEMP_FAILURE_RETRY(open(path, O_RDONLY | O_CLOEXEC))) < 0) {
        printf("Failed to open '%s' (%s)\n", path, strerror(errno));
        return;
    }

    ret = TEMP_FAILURE_RETRY(read(fd, buffer, sizeof(buffer)));
    save_errno = errno;
    close(fd);

    if (ret < 0) {
        printf("Failed to read '%s' (%s)\n", path, strerror(save_errno));
        return;
    }

    snprintf(name_buffer, sizeof(name_buffer), "%*s%s",
             pid == tid ? 0 : 3, "", name);

    printf("%-7d %-32s %s\n", tid, name_buffer, buffer);

    return;
}

// print time in centiseconds
static void snprcent(char *buffer, size_t len, size_t spc,
                     unsigned long long time) {
    static long hz; // cache discovered hz

    if (hz <= 0) {
        hz = sysconf(_SC_CLK_TCK);
        if (hz <= 0) {
            hz = 1000;
        }
    }

    // convert to centiseconds
    time = (time * 100 + (hz / 2)) / hz;

    char str[16];

    snprintf(str, sizeof(str), " %llu.%02u",
             time / 100, (unsigned)(time % 100));
    size_t offset = strlen(buffer);
    snprintf(buffer + offset, (len > offset) ? len - offset : 0,
             "%*s", (spc > offset) ? (int)(spc - offset) : 0, str);
}

// print permille as a percent
static void snprdec(char *buffer, size_t len, size_t spc, unsigned permille) {
    char str[16];

    snprintf(str, sizeof(str), " %u.%u%%", permille / 10, permille % 10);
    size_t offset = strlen(buffer);
    snprintf(buffer + offset, (len > offset) ? len - offset : 0,
             "%*s", (spc > offset) ? (int)(spc - offset) : 0, str);
}

void show_showtime(int pid, const char *name) {
    if (PropertiesHelper::IsDryRun()) return;

    char path[255];
    char buffer[1023];
    int fd, ret, save_errno;

    memset(buffer, 0, sizeof(buffer));

    snprintf(path, sizeof(path), "/proc/%d/stat", pid);
    if ((fd = TEMP_FAILURE_RETRY(open(path, O_RDONLY | O_CLOEXEC))) < 0) {
        printf("Failed to open '%s' (%s)\n", path, strerror(errno));
        return;
    }

    ret = TEMP_FAILURE_RETRY(read(fd, buffer, sizeof(buffer)));
    save_errno = errno;
    close(fd);

    if (ret < 0) {
        printf("Failed to read '%s' (%s)\n", path, strerror(save_errno));
        return;
    }

    // field 14 is utime
    // field 15 is stime
    // field 42 is iotime
    unsigned long long utime = 0, stime = 0, iotime = 0;
    if (sscanf(buffer,
               "%*u %*s %*s %*d %*d %*d %*d %*d %*d %*d %*d "
               "%*d %*d %llu %llu %*d %*d %*d %*d %*d %*d "
               "%*d %*d %*d %*d %*d %*d %*d %*d %*d %*d "
               "%*d %*d %*d %*d %*d %*d %*d %*d %*d %llu ",
               &utime, &stime, &iotime) != 3) {
        return;
    }

    unsigned long long total = utime + stime;
    if (!total) {
        return;
    }

    unsigned permille = (iotime * 1000 + (total / 2)) / total;
    if (permille > 1000) {
        permille = 1000;
    }

    // try to beautify and stabilize columns at <80 characters
    snprintf(buffer, sizeof(buffer), "%-6d%s", pid, name);
    if ((name[0] != '[') || utime) {
        snprcent(buffer, sizeof(buffer), 57, utime);
    }
    snprcent(buffer, sizeof(buffer), 65, stime);
    if ((name[0] != '[') || iotime) {
        snprcent(buffer, sizeof(buffer), 73, iotime);
    }
    if (iotime) {
        snprdec(buffer, sizeof(buffer), 79, permille);
    }
    puts(buffer);  // adds a trailing newline

    return;
}

void do_dmesg() {
    const char *title = "KERNEL LOG (dmesg)";
    DurationReporter duration_reporter(title);
    printf("------ %s ------\n", title);

    if (PropertiesHelper::IsDryRun()) return;

    /* Get size of kernel buffer */
    int size = klogctl(KLOG_SIZE_BUFFER, NULL, 0);
    if (size <= 0) {
        printf("Unexpected klogctl return value: %d\n\n", size);
        return;
    }
    char *buf = (char *) malloc(size + 1);
    if (buf == NULL) {
        printf("memory allocation failed\n\n");
        return;
    }
    int retval = klogctl(KLOG_READ_ALL, buf, size);
    if (retval < 0) {
        printf("klogctl failure\n\n");
        free(buf);
        return;
    }
    buf[retval] = '\0';
    printf("%s\n\n", buf);
    free(buf);
    return;
}

void do_showmap(int pid, const char *name) {
    char title[255];
    char arg[255];

    snprintf(title, sizeof(title), "SHOW MAP %d (%s)", pid, name);
    snprintf(arg, sizeof(arg), "%d", pid);
    RunCommand(title, {"showmap", "-q", arg}, CommandOptions::AS_ROOT);
}

int Dumpstate::DumpFile(const std::string& title, const std::string& path) {
    DurationReporter duration_reporter(title);

    int status = DumpFileToFd(STDOUT_FILENO, title, path);

    UpdateProgress(WEIGHT_FILE);

    return status;
}

int read_file_as_long(const char *path, long int *output) {
    int fd = TEMP_FAILURE_RETRY(open(path, O_RDONLY | O_NONBLOCK | O_CLOEXEC));
    if (fd < 0) {
        int err = errno;
        MYLOGE("Error opening file descriptor for %s: %s\n", path, strerror(err));
        return -1;
    }
    char buffer[50];
    ssize_t bytes_read = TEMP_FAILURE_RETRY(read(fd, buffer, sizeof(buffer)));
    if (bytes_read == -1) {
        MYLOGE("Error reading file %s: %s\n", path, strerror(errno));
        return -2;
    }
    if (bytes_read == 0) {
        MYLOGE("File %s is empty\n", path);
        return -3;
    }
    *output = atoi(buffer);
    return 0;
}

/* calls skip to gate calling dump_from_fd recursively
 * in the specified directory. dump_from_fd defaults to
 * dump_file_from_fd above when set to NULL. skip defaults
 * to false when set to NULL. dump_from_fd will always be
 * called with title NULL.
 */
int dump_files(const std::string& title, const char* dir, bool (*skip)(const char* path),
               int (*dump_from_fd)(const char* title, const char* path, int fd)) {
    DurationReporter duration_reporter(title);
    DIR *dirp;
    struct dirent *d;
    char *newpath = NULL;
    const char *slash = "/";
    int fd, retval = 0;

    if (!title.empty()) {
        printf("------ %s (%s) ------\n", title.c_str(), dir);
    }
    if (PropertiesHelper::IsDryRun()) return 0;

    if (dir[strlen(dir) - 1] == '/') {
        ++slash;
    }
    dirp = opendir(dir);
    if (dirp == NULL) {
        retval = -errno;
        MYLOGE("%s: %s\n", dir, strerror(errno));
        return retval;
    }

    if (!dump_from_fd) {
        dump_from_fd = dump_file_from_fd;
    }
    for (; ((d = readdir(dirp))); free(newpath), newpath = NULL) {
        if ((d->d_name[0] == '.')
         && (((d->d_name[1] == '.') && (d->d_name[2] == '\0'))
          || (d->d_name[1] == '\0'))) {
            continue;
        }
        asprintf(&newpath, "%s%s%s%s", dir, slash, d->d_name,
                 (d->d_type == DT_DIR) ? "/" : "");
        if (!newpath) {
            retval = -errno;
            continue;
        }
        if (skip && (*skip)(newpath)) {
            continue;
        }
        if (d->d_type == DT_DIR) {
            int ret = dump_files("", newpath, skip, dump_from_fd);
            if (ret < 0) {
                retval = ret;
            }
            continue;
        }
        fd = TEMP_FAILURE_RETRY(open(newpath, O_RDONLY | O_NONBLOCK | O_CLOEXEC));
        if (fd < 0) {
            retval = fd;
            printf("*** %s: %s\n", newpath, strerror(errno));
            continue;
        }
        (*dump_from_fd)(NULL, newpath, fd);
    }
    closedir(dirp);
    if (!title.empty()) {
        printf("\n");
    }
    return retval;
}

/* fd must have been opened with the flag O_NONBLOCK. With this flag set,
 * it's possible to avoid issues where opening the file itself can get
 * stuck.
 */
int dump_file_from_fd(const char *title, const char *path, int fd) {
    if (PropertiesHelper::IsDryRun()) return 0;

    int flags = fcntl(fd, F_GETFL);
    if (flags == -1) {
        printf("*** %s: failed to get flags on fd %d: %s\n", path, fd, strerror(errno));
        close(fd);
        return -1;
    } else if (!(flags & O_NONBLOCK)) {
        printf("*** %s: fd must have O_NONBLOCK set.\n", path);
        close(fd);
        return -1;
    }
    return DumpFileFromFdToFd(title, path, fd, STDOUT_FILENO, PropertiesHelper::IsDryRun());
}

int Dumpstate::RunCommand(const std::string& title, const std::vector<std::string>& full_command,
                          const CommandOptions& options) {
    DurationReporter duration_reporter(title);

    int status = RunCommandToFd(STDOUT_FILENO, title, full_command, options);

    /* TODO: for now we're simplifying the progress calculation by using the
     * timeout as the weight. It's a good approximation for most cases, except when calling dumpsys,
     * where its weight should be much higher proportionally to its timeout.
     * Ideally, it should use a options.EstimatedDuration() instead...*/
    UpdateProgress(options.Timeout());

    return status;
}

void Dumpstate::RunDumpsys(const std::string& title, const std::vector<std::string>& dumpsys_args,
                           const CommandOptions& options, long dumpsysTimeout) {
    long timeout = dumpsysTimeout > 0 ? dumpsysTimeout : options.Timeout();
    std::vector<std::string> dumpsys = {"/system/bin/dumpsys", "-t", std::to_string(timeout)};
    dumpsys.insert(dumpsys.end(), dumpsys_args.begin(), dumpsys_args.end());
    RunCommand(title, dumpsys, options);
}

void send_broadcast(const std::string& action, const std::vector<std::string>& args) {
    std::vector<std::string> am = {"/system/bin/am", "broadcast", "--user", "0", "-a", action};

    am.insert(am.end(), args.begin(), args.end());

    RunCommand("", am, CommandOptions::WithTimeout(20)
                           .Log("Sending broadcast: '%s'\n")
                           .Always()
                           .DropRoot()
                           .RedirectStderr()
                           .Build());
}

size_t num_props = 0;
static char* props[2000];

static void print_prop(const char *key, const char *name, void *user) {
    (void) user;
    if (num_props < sizeof(props) / sizeof(props[0])) {
        char buf[PROPERTY_KEY_MAX + PROPERTY_VALUE_MAX + 10];
        snprintf(buf, sizeof(buf), "[%s]: [%s]\n", key, name);
        props[num_props++] = strdup(buf);
    }
}

static int compare_prop(const void *a, const void *b) {
    return strcmp(*(char * const *) a, *(char * const *) b);
}

/* prints all the system properties */
void print_properties() {
    const char* title = "SYSTEM PROPERTIES";
    DurationReporter duration_reporter(title);
    printf("------ %s ------\n", title);
    if (PropertiesHelper::IsDryRun()) return;
    size_t i;
    num_props = 0;
    property_list(print_prop, NULL);
    qsort(&props, num_props, sizeof(props[0]), compare_prop);

    for (i = 0; i < num_props; ++i) {
        fputs(props[i], stdout);
        free(props[i]);
    }
    printf("\n");
}

int open_socket(const char *service) {
    int s = android_get_control_socket(service);
    if (s < 0) {
        MYLOGE("android_get_control_socket(%s): %s\n", service, strerror(errno));
        exit(1);
    }
    fcntl(s, F_SETFD, FD_CLOEXEC);
    if (listen(s, 4) < 0) {
        MYLOGE("listen(control socket): %s\n", strerror(errno));
        exit(1);
    }

    struct sockaddr addr;
    socklen_t alen = sizeof(addr);
    int fd = accept(s, &addr, &alen);
    if (fd < 0) {
        MYLOGE("accept(control socket): %s\n", strerror(errno));
        exit(1);
    }

    return fd;
}

/* redirect output to a service control socket */
void redirect_to_socket(FILE *redirect, const char *service) {
    int fd = open_socket(service);
    fflush(redirect);
    dup2(fd, fileno(redirect));
    close(fd);
}

// TODO: should call is_valid_output_file and/or be merged into it.
void create_parent_dirs(const char *path) {
    char *chp = const_cast<char *> (path);

    /* skip initial slash */
    if (chp[0] == '/')
        chp++;

    /* create leading directories, if necessary */
    struct stat dir_stat;
    while (chp && chp[0]) {
        chp = strchr(chp, '/');
        if (chp) {
            *chp = 0;
            if (stat(path, &dir_stat) == -1 || !S_ISDIR(dir_stat.st_mode)) {
                MYLOGI("Creating directory %s\n", path);
                if (mkdir(path, 0770)) { /* drwxrwx--- */
                    MYLOGE("Unable to create directory %s: %s\n", path, strerror(errno));
                } else if (chown(path, AID_SHELL, AID_SHELL)) {
                    MYLOGE("Unable to change ownership of dir %s: %s\n", path, strerror(errno));
                }
            }
            *chp++ = '/';
        }
    }
}

void _redirect_to_file(FILE *redirect, char *path, int truncate_flag) {
    create_parent_dirs(path);

    int fd = TEMP_FAILURE_RETRY(open(path,
                                     O_WRONLY | O_CREAT | truncate_flag | O_CLOEXEC | O_NOFOLLOW,
                                     S_IRUSR | S_IWUSR | S_IRGRP | S_IROTH));
    if (fd < 0) {
        MYLOGE("%s: %s\n", path, strerror(errno));
        exit(1);
    }

    TEMP_FAILURE_RETRY(dup2(fd, fileno(redirect)));
    close(fd);
}

void redirect_to_file(FILE *redirect, char *path) {
    _redirect_to_file(redirect, path, O_TRUNC);
}

void redirect_to_existing_file(FILE *redirect, char *path) {
    _redirect_to_file(redirect, path, O_APPEND);
}

static bool should_dump_native_traces(const char* path) {
    for (const char** p = native_processes_to_dump; *p; p++) {
        if (!strcmp(*p, path)) {
            return true;
        }
    }
    return false;
}

/* dump Dalvik and native stack traces, return the trace file location (NULL if none) */
const char *dump_traces() {
    DurationReporter duration_reporter("DUMP TRACES");

    const char* result = nullptr;

    std::string traces_path = android::base::GetProperty("dalvik.vm.stack-trace-file", "");
    if (traces_path.empty()) return nullptr;

    /* move the old traces.txt (if any) out of the way temporarily */
    std::string anrtraces_path = traces_path + ".anr";
    if (rename(traces_path.c_str(), anrtraces_path.c_str()) && errno != ENOENT) {
        MYLOGE("rename(%s, %s): %s\n", traces_path.c_str(), anrtraces_path.c_str(), strerror(errno));
        return nullptr;  // Can't rename old traces.txt -- no permission? -- leave it alone instead
    }

    /* create a new, empty traces.txt file to receive stack dumps */
    int fd = TEMP_FAILURE_RETRY(open(traces_path.c_str(),
                                     O_CREAT | O_WRONLY | O_TRUNC | O_NOFOLLOW | O_CLOEXEC,
                                     0666)); /* -rw-rw-rw- */
    if (fd < 0) {
        MYLOGE("%s: %s\n", traces_path.c_str(), strerror(errno));
        return nullptr;
    }
    int chmod_ret = fchmod(fd, 0666);
    if (chmod_ret < 0) {
        MYLOGE("fchmod on %s failed: %s\n", traces_path.c_str(), strerror(errno));
        close(fd);
        return nullptr;
    }

    /* Variables below must be initialized before 'goto' statements */
    int dalvik_found = 0;
    int ifd, wfd = -1;

    /* walk /proc and kill -QUIT all Dalvik processes */
    DIR *proc = opendir("/proc");
    if (proc == NULL) {
        MYLOGE("/proc: %s\n", strerror(errno));
        goto error_close_fd;
    }

    /* use inotify to find when processes are done dumping */
    ifd = inotify_init();
    if (ifd < 0) {
        MYLOGE("inotify_init: %s\n", strerror(errno));
        goto error_close_fd;
    }

    wfd = inotify_add_watch(ifd, traces_path.c_str(), IN_CLOSE_WRITE);
    if (wfd < 0) {
        MYLOGE("inotify_add_watch(%s): %s\n", traces_path.c_str(), strerror(errno));
        goto error_close_ifd;
    }

    struct dirent *d;
    while ((d = readdir(proc))) {
        int pid = atoi(d->d_name);
        if (pid <= 0) continue;

        char path[PATH_MAX];
        char data[PATH_MAX];
        snprintf(path, sizeof(path), "/proc/%d/exe", pid);
        ssize_t len = readlink(path, data, sizeof(data) - 1);
        if (len <= 0) {
            continue;
        }
        data[len] = '\0';

        if (!strncmp(data, "/system/bin/app_process", strlen("/system/bin/app_process"))) {
            /* skip zygote -- it won't dump its stack anyway */
            snprintf(path, sizeof(path), "/proc/%d/cmdline", pid);
            int cfd = TEMP_FAILURE_RETRY(open(path, O_RDONLY | O_CLOEXEC));
            len = read(cfd, data, sizeof(data) - 1);
            close(cfd);
            if (len <= 0) {
                continue;
            }
            data[len] = '\0';
            if (!strncmp(data, "zygote", strlen("zygote"))) {
                continue;
            }

            ++dalvik_found;
            uint64_t start = Nanotime();
            if (kill(pid, SIGQUIT)) {
                MYLOGE("kill(%d, SIGQUIT): %s\n", pid, strerror(errno));
                continue;
            }

            /* wait for the writable-close notification from inotify */
            struct pollfd pfd = { ifd, POLLIN, 0 };
            int ret = poll(&pfd, 1, TRACE_DUMP_TIMEOUT_MS);
            if (ret < 0) {
                MYLOGE("poll: %s\n", strerror(errno));
            } else if (ret == 0) {
                MYLOGE("warning: timed out dumping pid %d\n", pid);
            } else {
                struct inotify_event ie;
                read(ifd, &ie, sizeof(ie));
            }

            if (lseek(fd, 0, SEEK_END) < 0) {
                MYLOGE("lseek: %s\n", strerror(errno));
            } else {
                dprintf(fd, "[dump dalvik stack %d: %.3fs elapsed]\n", pid,
                        (float)(Nanotime() - start) / NANOS_PER_SEC);
            }
        } else if (should_dump_native_traces(data)) {
            /* dump native process if appropriate */
            if (lseek(fd, 0, SEEK_END) < 0) {
                MYLOGE("lseek: %s\n", strerror(errno));
            } else {
                static uint16_t timeout_failures = 0;
                uint64_t start = Nanotime();

                /* If 3 backtrace dumps fail in a row, consider debuggerd dead. */
                if (timeout_failures == 3) {
                    dprintf(fd, "too many stack dump failures, skipping...\n");
                } else if (dump_backtrace_to_file_timeout(pid, fd, 20) == -1) {
                    dprintf(fd, "dumping failed, likely due to a timeout\n");
                    timeout_failures++;
                } else {
                    timeout_failures = 0;
                }
                dprintf(fd, "[dump native stack %d: %.3fs elapsed]\n", pid,
                        (float)(Nanotime() - start) / NANOS_PER_SEC);
            }
        }
    }

    if (dalvik_found == 0) {
        MYLOGE("Warning: no Dalvik processes found to dump stacks\n");
    }

    static std::string dumptraces_path = android::base::StringPrintf(
        "%s/bugreport-%s", dirname(traces_path.c_str()), basename(traces_path.c_str()));
    if (rename(traces_path.c_str(), dumptraces_path.c_str())) {
        MYLOGE("rename(%s, %s): %s\n", traces_path.c_str(), dumptraces_path.c_str(),
               strerror(errno));
        goto error_close_ifd;
    }
    result = dumptraces_path.c_str();

    /* replace the saved [ANR] traces.txt file */
    rename(anrtraces_path.c_str(), traces_path.c_str());

error_close_ifd:
    close(ifd);
error_close_fd:
    close(fd);
    return result;
}

void dump_route_tables() {
    DurationReporter duration_reporter("DUMP ROUTE TABLES");
    if (PropertiesHelper::IsDryRun()) return;
    const char* const RT_TABLES_PATH = "/data/misc/net/rt_tables";
    ds.DumpFile("RT_TABLES", RT_TABLES_PATH);
    FILE* fp = fopen(RT_TABLES_PATH, "re");
    if (!fp) {
        printf("*** %s: %s\n", RT_TABLES_PATH, strerror(errno));
        return;
    }
    char table[16];
    // Each line has an integer (the table number), a space, and a string (the table name). We only
    // need the table number. It's a 32-bit unsigned number, so max 10 chars. Skip the table name.
    // Add a fixed max limit so this doesn't go awry.
    for (int i = 0; i < 64 && fscanf(fp, " %10s %*s", table) == 1; ++i) {
        RunCommand("ROUTE TABLE IPv4", {"ip", "-4", "route", "show", "table", table});
        RunCommand("ROUTE TABLE IPv6", {"ip", "-6", "route", "show", "table", table});
    }
    fclose(fp);
}

// TODO: make this function thread safe if sections are generated in parallel.
void Dumpstate::UpdateProgress(int32_t delta) {
    if (progress_ == nullptr) {
        MYLOGE("UpdateProgress: progress_ not set\n");
        return;
    }

    // Always update progess so stats can be tuned...
    bool max_changed = progress_->Inc(delta);

    // ...but only notifiy listeners when necessary.
    if (!update_progress_) return;

    int progress = progress_->Get();
    int max = progress_->GetMax();

    // adjusts max on the fly
    if (max_changed && listener_ != nullptr) {
        listener_->onMaxProgressUpdated(max);
    }

    int32_t last_update_delta = progress - last_updated_progress_;
    if (last_updated_progress_ > 0 && last_update_delta < update_progress_threshold_) {
        return;
    }
    last_updated_progress_ = progress;

    if (control_socket_fd_ >= 0) {
        dprintf(control_socket_fd_, "PROGRESS:%d/%d\n", progress, max);
        fsync(control_socket_fd_);
    }

    if (listener_ != nullptr) {
        if (progress % 100 == 0) {
            // We don't want to spam logcat, so only log multiples of 100.
            MYLOGD("Setting progress (%s): %d/%d\n", listener_name_.c_str(), progress, max);
        } else {
            // stderr is ignored on normal invocations, but useful when calling
            // /system/bin/dumpstate directly for debuggging.
            fprintf(stderr, "Setting progress (%s): %d/%d\n", listener_name_.c_str(), progress, max);
        }
        listener_->onProgressUpdated(progress);
    }
}

void Dumpstate::TakeScreenshot(const std::string& path) {
    const std::string& real_path = path.empty() ? screenshot_path_ : path;
    int status =
        RunCommand("", {"/system/bin/screencap", "-p", real_path},
                   CommandOptions::WithTimeout(10).Always().DropRoot().RedirectStderr().Build());
    if (status == 0) {
        MYLOGD("Screenshot saved on %s\n", real_path.c_str());
    } else {
        MYLOGE("Failed to take screenshot on %s\n", real_path.c_str());
    }
}

bool is_dir(const char* pathname) {
    struct stat info;
    if (stat(pathname, &info) == -1) {
        return false;
    }
    return S_ISDIR(info.st_mode);
}

time_t get_mtime(int fd, time_t default_mtime) {
    struct stat info;
    if (fstat(fd, &info) == -1) {
        return default_mtime;
    }
    return info.st_mtime;
}

void dump_emmc_ecsd(const char *ext_csd_path) {
    // List of interesting offsets
    struct hex {
        char str[2];
    };
    static const size_t EXT_CSD_REV = 192 * sizeof(hex);
    static const size_t EXT_PRE_EOL_INFO = 267 * sizeof(hex);
    static const size_t EXT_DEVICE_LIFE_TIME_EST_TYP_A = 268 * sizeof(hex);
    static const size_t EXT_DEVICE_LIFE_TIME_EST_TYP_B = 269 * sizeof(hex);

    std::string buffer;
    if (!android::base::ReadFileToString(ext_csd_path, &buffer)) {
        return;
    }

    printf("------ %s Extended CSD ------\n", ext_csd_path);

    if (buffer.length() < (EXT_CSD_REV + sizeof(hex))) {
        printf("*** %s: truncated content %zu\n\n", ext_csd_path, buffer.length());
        return;
    }

    int ext_csd_rev = 0;
    std::string sub = buffer.substr(EXT_CSD_REV, sizeof(hex));
    if (sscanf(sub.c_str(), "%2x", &ext_csd_rev) != 1) {
        printf("*** %s: EXT_CSD_REV parse error \"%s\"\n\n", ext_csd_path, sub.c_str());
        return;
    }

    static const char *ver_str[] = {
        "4.0", "4.1", "4.2", "4.3", "Obsolete", "4.41", "4.5", "5.0"
    };
    printf("rev 1.%d (MMC %s)\n", ext_csd_rev,
           (ext_csd_rev < (int)(sizeof(ver_str) / sizeof(ver_str[0]))) ? ver_str[ext_csd_rev]
                                                                       : "Unknown");
    if (ext_csd_rev < 7) {
        printf("\n");
        return;
    }

    if (buffer.length() < (EXT_PRE_EOL_INFO + sizeof(hex))) {
        printf("*** %s: truncated content %zu\n\n", ext_csd_path, buffer.length());
        return;
    }

    int ext_pre_eol_info = 0;
    sub = buffer.substr(EXT_PRE_EOL_INFO, sizeof(hex));
    if (sscanf(sub.c_str(), "%2x", &ext_pre_eol_info) != 1) {
        printf("*** %s: PRE_EOL_INFO parse error \"%s\"\n\n", ext_csd_path, sub.c_str());
        return;
    }

    static const char *eol_str[] = {
        "Undefined",
        "Normal",
        "Warning (consumed 80% of reserve)",
        "Urgent (consumed 90% of reserve)"
    };
    printf(
        "PRE_EOL_INFO %d (MMC %s)\n", ext_pre_eol_info,
        eol_str[(ext_pre_eol_info < (int)(sizeof(eol_str) / sizeof(eol_str[0]))) ? ext_pre_eol_info
                                                                                 : 0]);

    for (size_t lifetime = EXT_DEVICE_LIFE_TIME_EST_TYP_A;
            lifetime <= EXT_DEVICE_LIFE_TIME_EST_TYP_B;
            lifetime += sizeof(hex)) {
        int ext_device_life_time_est;
        static const char *est_str[] = {
            "Undefined",
            "0-10% of device lifetime used",
            "10-20% of device lifetime used",
            "20-30% of device lifetime used",
            "30-40% of device lifetime used",
            "40-50% of device lifetime used",
            "50-60% of device lifetime used",
            "60-70% of device lifetime used",
            "70-80% of device lifetime used",
            "80-90% of device lifetime used",
            "90-100% of device lifetime used",
            "Exceeded the maximum estimated device lifetime",
        };

        if (buffer.length() < (lifetime + sizeof(hex))) {
            printf("*** %s: truncated content %zu\n", ext_csd_path, buffer.length());
            break;
        }

        ext_device_life_time_est = 0;
        sub = buffer.substr(lifetime, sizeof(hex));
        if (sscanf(sub.c_str(), "%2x", &ext_device_life_time_est) != 1) {
            printf("*** %s: DEVICE_LIFE_TIME_EST_TYP_%c parse error \"%s\"\n", ext_csd_path,
                   (unsigned)((lifetime - EXT_DEVICE_LIFE_TIME_EST_TYP_A) / sizeof(hex)) + 'A',
                   sub.c_str());
            continue;
        }
        printf("DEVICE_LIFE_TIME_EST_TYP_%c %d (MMC %s)\n",
               (unsigned)((lifetime - EXT_DEVICE_LIFE_TIME_EST_TYP_A) / sizeof(hex)) + 'A',
               ext_device_life_time_est,
               est_str[(ext_device_life_time_est < (int)(sizeof(est_str) / sizeof(est_str[0])))
                           ? ext_device_life_time_est
                           : 0]);
    }

    printf("\n");
}<|MERGE_RESOLUTION|>--- conflicted
+++ resolved
@@ -16,20 +16,13 @@
 
 #define LOG_TAG "dumpstate"
 
-<<<<<<< HEAD
 #include "dumpstate.h"
 
-=======
->>>>>>> 525a5f2d
 #include <dirent.h>
 #include <fcntl.h>
 #include <libgen.h>
 #include <math.h>
 #include <poll.h>
-<<<<<<< HEAD
-#include <sys/inotify.h>
-#include <sys/klog.h>
-=======
 #include <signal.h>
 #include <stdarg.h>
 #include <stdio.h>
@@ -47,7 +40,6 @@
 
 #include <string>
 #include <vector>
->>>>>>> 525a5f2d
 
 #include <android/log.h>
 #include <android-base/file.h>
