--- conflicted
+++ resolved
@@ -29,7 +29,6 @@
 #include <utils/SortedVector.h>
 #include <utils/threads.h>
 
-#include <ui/BlurRegion.h>
 #include <ui/ConfigStoreTypes.h>
 #include <ui/DisplayedFrameStats.h>
 #include <ui/FrameStats.h>
@@ -50,7 +49,6 @@
 class ISurfaceComposerClient;
 class IGraphicBufferProducer;
 class IRegionSamplingListener;
-class ITunnelModeEnabledListener;
 class Region;
 
 struct SurfaceControlStats {
@@ -81,14 +79,6 @@
 using TransactionCompletedCallback =
         std::function<void(nsecs_t /*latchTime*/, const sp<Fence>& /*presentFence*/,
                            const std::vector<SurfaceControlStats>& /*stats*/)>;
-using ReleaseBufferCallback =
-        std::function<void(const ReleaseCallbackId&, const sp<Fence>& /*releaseFence*/,
-                           uint32_t transformHint, uint32_t currentMaxAcquiredBufferCount)>;
-
-using SurfaceStatsCallback =
-        std::function<void(void* /*context*/, nsecs_t /*latchTime*/,
-                           const sp<Fence>& /*presentFence*/,
-                           const SurfaceStats& /*stats*/)>;
 
 // ---------------------------------------------------------------------------
 
@@ -117,41 +107,56 @@
     static status_t getDisplayState(const sp<IBinder>& display, ui::DisplayState*);
 
     // Get immutable information about given physical display.
-    static status_t getStaticDisplayInfo(const sp<IBinder>& display, ui::StaticDisplayInfo*);
-
-    // Get dynamic information about given physical display.
-    static status_t getDynamicDisplayInfo(const sp<IBinder>& display, ui::DynamicDisplayInfo*);
-
-    // Shorthand for the active display mode from getDynamicDisplayInfo().
-    // TODO(b/180391891): Update clients to use getDynamicDisplayInfo and remove this function.
-    static status_t getActiveDisplayMode(const sp<IBinder>& display, ui::DisplayMode*);
+    static status_t getDisplayInfo(const sp<IBinder>& display, DisplayInfo*);
+
+    // Get configurations supported by given physical display.
+    static status_t getDisplayConfigs(const sp<IBinder>& display, Vector<DisplayConfig>*);
+
+    // Get the ID of the active DisplayConfig, as getDisplayConfigs index.
+    static int getActiveConfig(const sp<IBinder>& display);
+
+    // Shorthand for getDisplayConfigs element at getActiveConfig index.
+    static status_t getActiveDisplayConfig(const sp<IBinder>& display, DisplayConfig*);
 
     // Sets the refresh rate boundaries for the display.
-    static status_t setDesiredDisplayModeSpecs(
-            const sp<IBinder>& displayToken, ui::DisplayModeId defaultMode,
-            bool allowGroupSwitching, float primaryRefreshRateMin, float primaryRefreshRateMax,
-            float appRequestRefreshRateMin, float appRequestRefreshRateMax);
+    static status_t setDesiredDisplayConfigSpecs(const sp<IBinder>& displayToken,
+                                                 int32_t defaultConfig, float primaryRefreshRateMin,
+                                                 float primaryRefreshRateMax,
+                                                 float appRequestRefreshRateMin,
+                                                 float appRequestRefreshRateMax);
     // Gets the refresh rate boundaries for the display.
-    static status_t getDesiredDisplayModeSpecs(const sp<IBinder>& displayToken,
-                                               ui::DisplayModeId* outDefaultMode,
-                                               bool* outAllowGroupSwitching,
-                                               float* outPrimaryRefreshRateMin,
-                                               float* outPrimaryRefreshRateMax,
-                                               float* outAppRequestRefreshRateMin,
-                                               float* outAppRequestRefreshRateMax);
+    static status_t getDesiredDisplayConfigSpecs(const sp<IBinder>& displayToken,
+                                                 int32_t* outDefaultConfig,
+                                                 float* outPrimaryRefreshRateMin,
+                                                 float* outPrimaryRefreshRateMax,
+                                                 float* outAppRequestRefreshRateMin,
+                                                 float* outAppRequestRefreshRateMax);
+
+    // Gets the list of supported color modes for the given display
+    static status_t getDisplayColorModes(const sp<IBinder>& display,
+            Vector<ui::ColorMode>* outColorModes);
 
     // Get the coordinates of the display's native color primaries
     static status_t getDisplayNativePrimaries(const sp<IBinder>& display,
             ui::DisplayPrimaries& outPrimaries);
 
+    // Gets the active color mode for the given display
+    static ui::ColorMode getActiveColorMode(const sp<IBinder>& display);
+
     // Sets the active color mode for the given display
     static status_t setActiveColorMode(const sp<IBinder>& display,
             ui::ColorMode colorMode);
+
+    // Reports whether the connected display supports Auto Low Latency Mode
+    static bool getAutoLowLatencyModeSupport(const sp<IBinder>& display);
 
     // Switches on/off Auto Low Latency Mode on the connected display. This should only be
     // called if the connected display supports Auto Low Latency Mode as reported by
     // #getAutoLowLatencyModeSupport
     static void setAutoLowLatencyMode(const sp<IBinder>& display, bool on);
+
+    // Reports whether the connected display supports Game content type
+    static bool getGameContentTypeSupport(const sp<IBinder>& display);
 
     // Turns Game mode on/off on the connected display. This should only be called
     // if the display supports Game content type, as reported by #getGameContentTypeSupport
@@ -177,11 +182,6 @@
     static bool getProtectedContentSupport();
 
     /**
-     * Gets the context priority of surface flinger's render engine.
-     */
-    static int getGPUContextPriority();
-
-    /**
      * Uncaches a buffer in ISurfaceComposer. It must be uncached via a transaction so that it is
      * in order with other transactions that use buffers.
      */
@@ -214,23 +214,17 @@
      *      BAD_VALUE         if the brightness value is invalid, or
      *      INVALID_OPERATION if brightness operaetions are not supported.
      */
-    static status_t setDisplayBrightness(const sp<IBinder>& displayToken,
-                                         const gui::DisplayBrightness& brightness);
-
-    static status_t addHdrLayerInfoListener(const sp<IBinder>& displayToken,
-                                            const sp<gui::IHdrLayerInfoListener>& listener);
-    static status_t removeHdrLayerInfoListener(const sp<IBinder>& displayToken,
-                                               const sp<gui::IHdrLayerInfoListener>& listener);
+    static status_t setDisplayBrightness(const sp<IBinder>& displayToken, float brightness);
 
     /*
-     * Sends a power boost to the composer. This function is asynchronous.
-     *
-     * boostId
-     *      boost id according to android::hardware::power::Boost
+     * Sends a power hint to the composer. This function is asynchronous.
+     *
+     * hintId
+     *      hint id according to android::hardware::power::V1_0::PowerHint
      *
      * Returns NO_ERROR upon success.
      */
-    static status_t notifyPowerBoost(int32_t boostId);
+    static status_t notifyPowerHint(int32_t hintId);
 
     /*
      * Sets the global configuration for all the shadows drawn by SurfaceFlinger. Shadow follows
@@ -259,13 +253,13 @@
     static sp<SurfaceComposerClient> getDefault();
 
     //! Create a surface
-    sp<SurfaceControl> createSurface(const String8& name, // name of the surface
-                                     uint32_t w,          // width in pixel
-                                     uint32_t h,          // height in pixel
-                                     PixelFormat format,  // pixel-format desired
-                                     uint32_t flags = 0,  // usage flags
-                                     const sp<IBinder>& parentHandle = nullptr, // parentHandle
-                                     LayerMetadata metadata = LayerMetadata(),  // metadata
+    sp<SurfaceControl> createSurface(const String8& name,              // name of the surface
+                                     uint32_t w,                       // width in pixel
+                                     uint32_t h,                       // height in pixel
+                                     PixelFormat format,               // pixel-format desired
+                                     uint32_t flags = 0,               // usage flags
+                                     SurfaceControl* parent = nullptr, // parent
+                                     LayerMetadata metadata = LayerMetadata(), // metadata
                                      uint32_t* outTransformHint = nullptr);
 
     status_t createSurfaceChecked(const String8& name, // name of the surface
@@ -273,9 +267,9 @@
                                   uint32_t h,          // height in pixel
                                   PixelFormat format,  // pixel-format desired
                                   sp<SurfaceControl>* outSurface,
-                                  uint32_t flags = 0,                        // usage flags
-                                  const sp<IBinder>& parentHandle = nullptr, // parentHandle
-                                  LayerMetadata metadata = LayerMetadata(),  // metadata
+                                  uint32_t flags = 0,                       // usage flags
+                                  SurfaceControl* parent = nullptr,         // parent
+                                  LayerMetadata metadata = LayerMetadata(), // metadata
                                   uint32_t* outTransformHint = nullptr);
 
     //! Create a surface
@@ -338,30 +332,25 @@
     struct CallbackInfo {
         // All the callbacks that have been requested for a TransactionCompletedListener in the
         // Transaction
-        std::unordered_set<CallbackId, CallbackIdHash> callbackIds;
+        std::unordered_set<CallbackId> callbackIds;
         // All the SurfaceControls that have been modified in this TransactionCompletedListener's
         // process that require a callback if there is one or more callbackIds set.
         std::unordered_set<sp<SurfaceControl>, SCHash> surfaceControls;
     };
 
     class Transaction : public Parcelable {
-    private:
-        static std::atomic<uint32_t> idCounter;
-        int64_t generateId();
-
     protected:
         std::unordered_map<sp<IBinder>, ComposerState, IBinderHash> mComposerStates;
-        SortedVector<DisplayState> mDisplayStates;
+        SortedVector<DisplayState > mDisplayStates;
         std::unordered_map<sp<ITransactionCompletedListener>, CallbackInfo, TCLHash>
                 mListenerCallbacks;
-
-        uint64_t mId;
 
         uint32_t mForceSynchronous = 0;
         uint32_t mTransactionNestCount = 0;
         bool mAnimation = false;
-        bool mEarlyWakeupStart = false;
-        bool mEarlyWakeupEnd = false;
+        bool mEarlyWakeup = false;
+        bool mExplicitEarlyWakeupStart = false;
+        bool mExplicitEarlyWakeupEnd = false;
 
         // Indicates that the Transaction contains a buffer that should be cached
         bool mContainsBuffer = false;
@@ -369,9 +358,6 @@
         // mDesiredPresentTime is the time in nanoseconds that the client would like the transaction
         // to be presented. When it is not possible to present at exactly that time, it will be
         // presented after the time has passed.
-        //
-        // If the client didn't pass a desired presentation time, mDesiredPresentTime will be
-        // populated to the time setBuffer was called, and mIsAutoTimestamp will be set to true.
         //
         // Desired present times that are more than 1 second in the future may be ignored.
         // When a desired present time has already passed, the transaction will be presented as soon
@@ -379,30 +365,22 @@
         //
         // Transactions from the same process are presented in the same order that they are applied.
         // The desired present time does not affect this ordering.
-        int64_t mDesiredPresentTime = 0;
-        bool mIsAutoTimestamp = true;
-
-        // The vsync id provided by Choreographer.getVsyncId and the input event id
-        FrameTimelineInfo mFrameTimelineInfo;
-
-        // If not null, transactions will be queued up using this token otherwise a common token
-        // per process will be used.
-        sp<IBinder> mApplyToken = nullptr;
+        int64_t mDesiredPresentTime = -1;
 
         InputWindowCommands mInputWindowCommands;
         int mStatus = NO_ERROR;
 
-        layer_state_t* getLayerState(const sp<SurfaceControl>& sc);
+        layer_state_t* getLayerState(const sp<IBinder>& surfaceHandle);
+        layer_state_t* getLayerState(const sp<SurfaceControl>& sc) {
+            return getLayerState(sc->getHandle());
+        }
         DisplayState& getDisplayState(const sp<IBinder>& token);
 
         void cacheBuffers();
         void registerSurfaceControlForCallback(const sp<SurfaceControl>& sc);
-        void setReleaseBufferCallback(layer_state_t*, const ReleaseCallbackId&,
-                                      ReleaseBufferCallback);
-        void removeReleaseBufferCallback(layer_state_t*);
 
     public:
-        Transaction();
+        Transaction() = default;
         virtual ~Transaction() = default;
         Transaction(Transaction const& other);
 
@@ -440,7 +418,7 @@
         // If the relative is removed, the Surface will have no layer and be
         // invisible, until the next time set(Relative)Layer is called.
         Transaction& setRelativeLayer(const sp<SurfaceControl>& sc,
-                                      const sp<SurfaceControl>& relativeTo, int32_t z);
+                const sp<IBinder>& relativeTo, int32_t z);
         Transaction& setFlags(const sp<SurfaceControl>& sc,
                 uint32_t flags, uint32_t mask);
         Transaction& setTransparentRegionHint(const sp<SurfaceControl>& sc,
@@ -449,17 +427,33 @@
                 float alpha);
         Transaction& setMatrix(const sp<SurfaceControl>& sc,
                 float dsdx, float dtdx, float dtdy, float dsdy);
-        Transaction& setCrop(const sp<SurfaceControl>& sc, const Rect& crop);
+        Transaction& setCrop_legacy(const sp<SurfaceControl>& sc, const Rect& crop);
         Transaction& setCornerRadius(const sp<SurfaceControl>& sc, float cornerRadius);
         Transaction& setBackgroundBlurRadius(const sp<SurfaceControl>& sc,
                                              int backgroundBlurRadius);
-        Transaction& setBlurRegions(const sp<SurfaceControl>& sc,
-                                    const std::vector<BlurRegion>& regions);
         Transaction& setLayerStack(const sp<SurfaceControl>& sc, uint32_t layerStack);
         Transaction& setMetadata(const sp<SurfaceControl>& sc, uint32_t key, const Parcel& p);
+        // Defers applying any changes made in this transaction until the Layer
+        // identified by handle reaches the given frameNumber. If the Layer identified
+        // by handle is removed, then we will apply this transaction regardless of
+        // what frame number has been reached.
+        Transaction& deferTransactionUntil_legacy(const sp<SurfaceControl>& sc,
+                                                  const sp<IBinder>& handle, uint64_t frameNumber);
+        // A variant of deferTransactionUntil_legacy which identifies the Layer we wait for by
+        // Surface instead of Handle. Useful for clients which may not have the
+        // SurfaceControl for some of their Surfaces. Otherwise behaves identically.
+        Transaction& deferTransactionUntil_legacy(const sp<SurfaceControl>& sc,
+                                                  const sp<Surface>& barrierSurface,
+                                                  uint64_t frameNumber);
+        // Reparents all children of this layer to the new parent handle.
+        Transaction& reparentChildren(const sp<SurfaceControl>& sc,
+                const sp<IBinder>& newParentHandle);
 
         /// Reparents the current layer to the new parent handle. The new parent must not be null.
-        Transaction& reparent(const sp<SurfaceControl>& sc, const sp<SurfaceControl>& newParent);
+        // This can be used instead of reparentChildren if the caller wants to
+        // only re-parent a specific child.
+        Transaction& reparent(const sp<SurfaceControl>& sc,
+                const sp<IBinder>& newParentHandle);
 
         Transaction& setColor(const sp<SurfaceControl>& sc, const half3& color);
 
@@ -470,9 +464,9 @@
         Transaction& setTransform(const sp<SurfaceControl>& sc, uint32_t transform);
         Transaction& setTransformToDisplayInverse(const sp<SurfaceControl>& sc,
                                                   bool transformToDisplayInverse);
-        Transaction& setBuffer(const sp<SurfaceControl>& sc, const sp<GraphicBuffer>& buffer,
-                               const ReleaseCallbackId& id = ReleaseCallbackId::INVALID_ID,
-                               ReleaseBufferCallback callback = nullptr);
+        Transaction& setCrop(const sp<SurfaceControl>& sc, const Rect& crop);
+        Transaction& setFrame(const sp<SurfaceControl>& sc, const Rect& frame);
+        Transaction& setBuffer(const sp<SurfaceControl>& sc, const sp<GraphicBuffer>& buffer);
         Transaction& setCachedBuffer(const sp<SurfaceControl>& sc, int32_t bufferId);
         Transaction& setAcquireFence(const sp<SurfaceControl>& sc, const sp<Fence>& fence);
         Transaction& setDataspace(const sp<SurfaceControl>& sc, ui::Dataspace dataspace);
@@ -488,23 +482,31 @@
         // Sets information about the priority of the frame.
         Transaction& setFrameRateSelectionPriority(const sp<SurfaceControl>& sc, int32_t priority);
 
-        Transaction& addTransactionCallback(TransactionCompletedCallbackTakesContext callback,
-                                            void* callbackContext, CallbackId::Type callbackType);
-
         Transaction& addTransactionCompletedCallback(
                 TransactionCompletedCallbackTakesContext callback, void* callbackContext);
 
-        Transaction& addTransactionCommittedCallback(
-                TransactionCompletedCallbackTakesContext callback, void* callbackContext);
-
         // ONLY FOR BLAST ADAPTER
         Transaction& notifyProducerDisconnect(const sp<SurfaceControl>& sc);
-        // Set the framenumber generated by the graphics producer to mimic BufferQueue behaviour.
-        Transaction& setFrameNumber(const sp<SurfaceControl>& sc, uint64_t frameNumber);
+
+        // Detaches all child surfaces (and their children recursively)
+        // from their SurfaceControl.
+        // The child SurfaceControls will not throw exceptions or return errors,
+        // but transactions will have no effect.
+        // The child surfaces will continue to follow their parent surfaces,
+        // and remain eligible for rendering, but their relative state will be
+        // frozen. We use this in the WindowManager, in app shutdown/relaunch
+        // scenarios, where the app would otherwise clean up its child Surfaces.
+        // Sometimes the WindowManager needs to extend their lifetime slightly
+        // in order to perform an exit animation or prevent flicker.
+        Transaction& detachChildren(const sp<SurfaceControl>& sc);
+        // Set an override scaling mode as documented in <system/window.h>
+        // the override scaling mode will take precedence over any client
+        // specified scaling mode. -1 will clear the override scaling mode.
+        Transaction& setOverrideScalingMode(const sp<SurfaceControl>& sc,
+                int32_t overrideScalingMode);
 
 #ifndef NO_INPUT
         Transaction& setInputWindowInfo(const sp<SurfaceControl>& sc, const InputWindowInfo& info);
-        Transaction& setFocusedWindow(const FocusRequest& request);
         Transaction& syncInputWindows();
 #endif
 
@@ -517,7 +519,7 @@
         Transaction& setShadowRadius(const sp<SurfaceControl>& sc, float cornerRadius);
 
         Transaction& setFrameRate(const sp<SurfaceControl>& sc, float frameRate,
-                                  int8_t compatibility, int8_t changeFrameRateStrategy);
+                                  int8_t compatibility);
 
         // Set by window manager indicating the layer and all its children are
         // in a different orientation than the display. The hint suggests that
@@ -527,49 +529,9 @@
         // a buffer of a different size.
         Transaction& setFixedTransformHint(const sp<SurfaceControl>& sc, int32_t transformHint);
 
-<<<<<<< HEAD
-        // Sets the frame timeline vsync id received from choreographer that corresponds
-        // to the transaction, and the input event id that identifies the input event that caused
-        // the current frame.
-        Transaction& setFrameTimelineInfo(const FrameTimelineInfo& frameTimelineInfo);
-
-        // Indicates that the consumer should acquire the next frame as soon as it
-        // can and not wait for a frame to become available. This is only relevant
-        // in shared buffer mode.
-        Transaction& setAutoRefresh(const sp<SurfaceControl>& sc, bool autoRefresh);
-
-        // Sets that this surface control and its children are trusted overlays for input
-        Transaction& setTrustedOverlay(const sp<SurfaceControl>& sc, bool isTrustedOverlay);
-
-        // Queues up transactions using this token in SurfaceFlinger.  By default, all transactions
-        // from a client are placed on the same queue. This can be used to prevent multiple
-        // transactions from blocking each other.
-        Transaction& setApplyToken(const sp<IBinder>& token);
-
-        /**
-         * Provides the stretch effect configured on a container that the
-         * surface is rendered within.
-         * @param sc target surface the stretch should be applied to
-         * @param stretchEffect the corresponding stretch effect to be applied
-         *    to the surface. This can be directly on the surface itself or
-         *    configured from a parent of the surface in which case the
-         *    StretchEffect provided has parameters mapping the position of
-         *    the surface within the container that has the stretch configured
-         *    on it
-         * @return The transaction being constructed
-         */
-        Transaction& setStretchEffect(const sp<SurfaceControl>& sc,
-                                      const StretchEffect& stretchEffect);
-
-        Transaction& setBufferCrop(const sp<SurfaceControl>& sc, const Rect& bufferCrop);
-        Transaction& setDestinationFrame(const sp<SurfaceControl>& sc,
-                                         const Rect& destinationFrame);
-
-=======
         // Sets that this surface control and its children are trusted overlays for input
         Transaction& setTrustedOverlay(const sp<SurfaceControl>& sc, bool isTrustedOverlay);
         
->>>>>>> 8c838655
         status_t setDisplaySurface(const sp<IBinder>& token,
                 const sp<IGraphicBufferProducer>& bufferProducer);
 
@@ -589,8 +551,9 @@
                                   const Rect& layerStackRect, const Rect& displayRect);
         void setDisplaySize(const sp<IBinder>& token, uint32_t width, uint32_t height);
         void setAnimationTransaction();
-        void setEarlyWakeupStart();
-        void setEarlyWakeupEnd();
+        void setEarlyWakeup();
+        void setExplicitEarlyWakeupStart();
+        void setExplicitEarlyWakeupEnd();
     };
 
     status_t clearLayerFrameStats(const sp<IBinder>& token) const;
@@ -598,10 +561,8 @@
     static status_t clearAnimationFrameStats();
     static status_t getAnimationFrameStats(FrameStats* outStats);
 
-    static status_t overrideHdrTypes(const sp<IBinder>& display,
-                                     const std::vector<ui::Hdr>& hdrTypes);
-
-    static status_t onPullAtom(const int32_t atomId, std::string* outData, bool* success);
+    static status_t getHdrCapabilities(const sp<IBinder>& display,
+            HdrCapabilities* outCapabilities);
 
     static void setDisplayProjection(const sp<IBinder>& token, ui::Rotation orientation,
                                      const Rect& layerStackRect, const Rect& displayRect);
@@ -621,12 +582,6 @@
                                               const sp<IBinder>& stopLayerHandle,
                                               const sp<IRegionSamplingListener>& listener);
     static status_t removeRegionSamplingListener(const sp<IRegionSamplingListener>& listener);
-    static status_t addFpsListener(int32_t taskId, const sp<gui::IFpsListener>& listener);
-    static status_t removeFpsListener(const sp<gui::IFpsListener>& listener);
-    static status_t addTunnelModeEnabledListener(
-            const sp<gui::ITunnelModeEnabledListener>& listener);
-    static status_t removeTunnelModeEnabledListener(
-            const sp<gui::ITunnelModeEnabledListener>& listener);
 
 private:
     virtual void onFirstRef();
@@ -640,61 +595,50 @@
 
 class ScreenshotClient {
 public:
-    static status_t captureDisplay(const DisplayCaptureArgs& captureArgs,
-                                   const sp<IScreenCaptureListener>& captureListener);
-    static status_t captureDisplay(uint64_t displayOrLayerStack,
-                                   const sp<IScreenCaptureListener>& captureListener);
-    static status_t captureLayers(const LayerCaptureArgs& captureArgs,
-                                  const sp<IScreenCaptureListener>& captureListener);
+    // if cropping isn't required, callers may pass in a default Rect, e.g.:
+    //   capture(display, producer, Rect(), reqWidth, ...);
+    static status_t capture(const sp<IBinder>& display, ui::Dataspace reqDataSpace,
+                            ui::PixelFormat reqPixelFormat, const Rect& sourceCrop,
+                            uint32_t reqWidth, uint32_t reqHeight, bool useIdentityTransform,
+                            ui::Rotation rotation, bool captureSecureLayers,
+                            sp<GraphicBuffer>* outBuffer, bool& outCapturedSecureLayers);
+    static status_t capture(const sp<IBinder>& display, ui::Dataspace reqDataSpace,
+                            ui::PixelFormat reqPixelFormat, const Rect& sourceCrop,
+                            uint32_t reqWidth, uint32_t reqHeight, bool useIdentityTransform,
+                            ui::Rotation rotation, sp<GraphicBuffer>* outBuffer);
+    static status_t capture(uint64_t displayOrLayerStack, ui::Dataspace* outDataspace,
+                            sp<GraphicBuffer>* outBuffer);
+    static status_t captureLayers(const sp<IBinder>& layerHandle, ui::Dataspace reqDataSpace,
+                                  ui::PixelFormat reqPixelFormat, const Rect& sourceCrop,
+                                  float frameScale, sp<GraphicBuffer>* outBuffer);
+    static status_t captureChildLayers(
+            const sp<IBinder>& layerHandle, ui::Dataspace reqDataSpace,
+            ui::PixelFormat reqPixelFormat, const Rect& sourceCrop,
+            const std::unordered_set<sp<IBinder>, ISurfaceComposer::SpHash<IBinder>>&
+                    excludeHandles,
+            float frameScale, sp<GraphicBuffer>* outBuffer);
 };
 
 // ---------------------------------------------------------------------------
-
-class JankDataListener : public VirtualLightRefBase {
-public:
-    virtual ~JankDataListener() = 0;
-    virtual void onJankDataAvailable(const std::vector<JankData>& jankData) = 0;
-};
 
 class TransactionCompletedListener : public BnTransactionCompletedListener {
     TransactionCompletedListener();
 
-    int64_t getNextIdLocked() REQUIRES(mMutex);
+    CallbackId getNextIdLocked() REQUIRES(mMutex);
 
     std::mutex mMutex;
 
-    // This lock needs to be recursive so we can unregister a callback from within that callback.
-    std::recursive_mutex mSurfaceStatsListenerMutex;
-
     bool mListening GUARDED_BY(mMutex) = false;
 
-    int64_t mCallbackIdCounter GUARDED_BY(mMutex) = 1;
+    CallbackId mCallbackIdCounter GUARDED_BY(mMutex) = 1;
+
     struct CallbackTranslation {
         TransactionCompletedCallback callbackFunction;
         std::unordered_map<sp<IBinder>, sp<SurfaceControl>, SurfaceComposerClient::IBinderHash>
                 surfaceControls;
     };
 
-    struct SurfaceStatsCallbackEntry {
-        SurfaceStatsCallbackEntry(void* context, void* cookie, SurfaceStatsCallback callback)
-                : context(context),
-                cookie(cookie),
-                callback(callback) {}
-
-        void* context;
-        void* cookie;
-        SurfaceStatsCallback callback;
-    };
-
-    std::unordered_map<CallbackId, CallbackTranslation, CallbackIdHash> mCallbacks
-            GUARDED_BY(mMutex);
-    std::multimap<sp<IBinder>, sp<JankDataListener>> mJankListeners GUARDED_BY(mMutex);
-    std::unordered_map<ReleaseCallbackId, ReleaseBufferCallback, ReleaseBufferCallbackIdHash>
-            mReleaseBufferCallbacks GUARDED_BY(mMutex);
-
-    // This is protected by mSurfaceStatsListenerMutex, but GUARDED_BY isn't supported for
-    // std::recursive_mutex
-    std::multimap<sp<IBinder>, SurfaceStatsCallbackEntry> mSurfaceStatsListeners;
+    std::unordered_map<CallbackId, CallbackTranslation> mCallbacks GUARDED_BY(mMutex);
 
 public:
     static sp<TransactionCompletedListener> getInstance();
@@ -705,39 +649,13 @@
     CallbackId addCallbackFunction(
             const TransactionCompletedCallback& callbackFunction,
             const std::unordered_set<sp<SurfaceControl>, SurfaceComposerClient::SCHash>&
-                    surfaceControls,
-            CallbackId::Type callbackType);
-
-    void addSurfaceControlToCallbacks(
-            const sp<SurfaceControl>& surfaceControl,
-            const std::unordered_set<CallbackId, CallbackIdHash>& callbackIds);
-
-    /*
-     * Adds a jank listener to be informed about SurfaceFlinger's jank classification for a specific
-     * surface. Jank classifications arrive as part of the transaction callbacks about previous
-     * frames submitted to this Surface.
-     */
-    void addJankListener(const sp<JankDataListener>& listener, sp<SurfaceControl> surfaceControl);
-
-    /**
-     * Removes a jank listener previously added to addJankCallback.
-     */
-    void removeJankListener(const sp<JankDataListener>& listener);
-
-    void addSurfaceStatsListener(void* context, void* cookie, sp<SurfaceControl> surfaceControl,
-                SurfaceStatsCallback listener);
-    void removeSurfaceStatsListener(void* context, void* cookie);
-
-    void setReleaseBufferCallback(const ReleaseCallbackId&, ReleaseBufferCallback);
-    void removeReleaseBufferCallback(const ReleaseCallbackId&);
-
-    // BnTransactionCompletedListener overrides
+                    surfaceControls);
+
+    void addSurfaceControlToCallbacks(const sp<SurfaceControl>& surfaceControl,
+                                      const std::unordered_set<CallbackId>& callbackIds);
+
+    // Overrides BnTransactionCompletedListener's onTransactionCompleted
     void onTransactionCompleted(ListenerStats stats) override;
-    void onReleaseBuffer(ReleaseCallbackId, sp<Fence> releaseFence, uint32_t transformHint,
-                         uint32_t currentMaxAcquiredBufferCount) override;
-
-private:
-    ReleaseBufferCallback popReleaseBufferCallbackLocked(const ReleaseCallbackId&);
 };
 
 } // namespace android