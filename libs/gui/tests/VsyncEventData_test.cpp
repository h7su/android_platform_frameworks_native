--- conflicted
+++ resolved
@@ -47,11 +47,7 @@
     ASSERT_EQ(data.vsync.frameInterval, data2.vsync.frameInterval);
     ASSERT_EQ(data.vsync.preferredFrameTimelineIndex, data2.vsync.preferredFrameTimelineIndex);
     ASSERT_EQ(data.vsync.frameTimelinesLength, data2.vsync.frameTimelinesLength);
-<<<<<<< HEAD
-    for (int i = 0; i < VsyncEventData::kFrameTimelinesLength; i++) {
-=======
     for (int i = 0; i < VsyncEventData::kFrameTimelinesCapacity; i++) {
->>>>>>> e4eb2742
         ASSERT_EQ(data.vsync.frameTimelines[i].vsyncId, data2.vsync.frameTimelines[i].vsyncId);
         ASSERT_EQ(data.vsync.frameTimelines[i].deadlineTimestamp,
                   data2.vsync.frameTimelines[i].deadlineTimestamp);
