/*
 * Copyright (C) 2013 The Android Open Source Project
 *
 * Licensed under the Apache License, Version 2.0 (the "License");
 * you may not use this file except in compliance with the License.
 * You may obtain a copy of the License at
 *
 *      http://www.apache.org/licenses/LICENSE-2.0
 *
 * Unless required by applicable law or agreed to in writing, software
 * distributed under the License is distributed on an "AS IS" BASIS,
 * WITHOUT WARRANTIES OR CONDITIONS OF ANY KIND, either express or implied.
 * See the License for the specific language governing permissions and
 * limitations under the License.
 */

#include <mutex>
#include <binder/AppOpsManager.h>
#include <binder/Binder.h>
#include <binder/IServiceManager.h>

#include <utils/SystemClock.h>

namespace android {

namespace {

#if defined(__BRILLO__)
// Because Brillo has no application model, security policy is managed
// statically (at build time) with SELinux controls.
// As a consequence, it also never runs the AppOpsManager service.
const int APP_OPS_MANAGER_UNAVAILABLE_MODE = AppOpsManager::MODE_ALLOWED;
#else
const int APP_OPS_MANAGER_UNAVAILABLE_MODE = AppOpsManager::MODE_IGNORED;
#endif  // defined(__BRILLO__)

}  // namespace

static String16 _appops("appops");
static pthread_mutex_t gTokenMutex = PTHREAD_MUTEX_INITIALIZER;
static sp<IBinder> gToken;

static const sp<IBinder>& getToken(const sp<IAppOpsService>& service) {
    pthread_mutex_lock(&gTokenMutex);
    if (gToken == nullptr || gToken->pingBinder() != NO_ERROR) {
        gToken = service->getToken(new BBinder());
    }
    pthread_mutex_unlock(&gTokenMutex);
    return gToken;
}

AppOpsManager::AppOpsManager()
{
}

#if defined(__BRILLO__)
// There is no AppOpsService on Brillo
sp<IAppOpsService> AppOpsManager::getService() { return NULL; }
#else
sp<IAppOpsService> AppOpsManager::getService()
{

    std::lock_guard<Mutex> scoped_lock(mLock);
    int64_t startTime = 0;
    sp<IAppOpsService> service = mService;
    while (service == nullptr || !IInterface::asBinder(service)->isBinderAlive()) {
        sp<IBinder> binder = defaultServiceManager()->checkService(_appops);
        if (binder == nullptr) {
            // Wait for the app ops service to come back...
            if (startTime == 0) {
                startTime = uptimeMillis();
                ALOGI("Waiting for app ops service");
            } else if ((uptimeMillis()-startTime) > 10000) {
                ALOGW("Waiting too long for app ops service, giving up");
                service = nullptr;
                break;
            }
            sleep(1);
        } else {
            service = interface_cast<IAppOpsService>(binder);
            mService = service;
        }
    }
    return service;
}
#endif  // defined(__BRILLO__)

int32_t AppOpsManager::checkOp(int32_t op, int32_t uid, const String16& callingPackage)
{
    sp<IAppOpsService> service = getService();
    return service != nullptr
            ? service->checkOperation(op, uid, callingPackage)
            : APP_OPS_MANAGER_UNAVAILABLE_MODE;
}

int32_t AppOpsManager::noteOp(int32_t op, int32_t uid, const String16& callingPackage) {
    sp<IAppOpsService> service = getService();
    return service != nullptr
            ? service->noteOperation(op, uid, callingPackage)
            : APP_OPS_MANAGER_UNAVAILABLE_MODE;
}

int32_t AppOpsManager::startOpNoThrow(int32_t op, int32_t uid, const String16& callingPackage,
        bool startIfModeDefault) {
    sp<IAppOpsService> service = getService();
<<<<<<< HEAD
    return service != nullptr
            ? service->startOperation(getToken(service), op, uid, callingPackage)
            : APP_OPS_MANAGER_UNAVAILABLE_MODE;
=======
    return service != NULL
            ? service->startOperation(getToken(service), op, uid, callingPackage,
                    startIfModeDefault) : APP_OPS_MANAGER_UNAVAILABLE_MODE;
>>>>>>> 5c947cdf
}

void AppOpsManager::finishOp(int32_t op, int32_t uid, const String16& callingPackage) {
    sp<IAppOpsService> service = getService();
    if (service != nullptr) {
        service->finishOperation(getToken(service), op, uid, callingPackage);
    }
}

void AppOpsManager::startWatchingMode(int32_t op, const String16& packageName,
        const sp<IAppOpsCallback>& callback) {
    sp<IAppOpsService> service = getService();
    if (service != nullptr) {
        service->startWatchingMode(op, packageName, callback);
    }
}

void AppOpsManager::stopWatchingMode(const sp<IAppOpsCallback>& callback) {
    sp<IAppOpsService> service = getService();
    if (service != nullptr) {
        service->stopWatchingMode(callback);
    }
}

int32_t AppOpsManager::permissionToOpCode(const String16& permission) {
    sp<IAppOpsService> service = getService();
    if (service != nullptr) {
        return service->permissionToOpCode(permission);
    }
    return -1;
}


}; // namespace android<|MERGE_RESOLUTION|>--- conflicted
+++ resolved
@@ -103,15 +103,9 @@
 int32_t AppOpsManager::startOpNoThrow(int32_t op, int32_t uid, const String16& callingPackage,
         bool startIfModeDefault) {
     sp<IAppOpsService> service = getService();
-<<<<<<< HEAD
     return service != nullptr
-            ? service->startOperation(getToken(service), op, uid, callingPackage)
-            : APP_OPS_MANAGER_UNAVAILABLE_MODE;
-=======
-    return service != NULL
             ? service->startOperation(getToken(service), op, uid, callingPackage,
                     startIfModeDefault) : APP_OPS_MANAGER_UNAVAILABLE_MODE;
->>>>>>> 5c947cdf
 }
 
 void AppOpsManager::finishOp(int32_t op, int32_t uid, const String16& callingPackage) {
