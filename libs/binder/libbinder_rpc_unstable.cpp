/*
 * Copyright (C) 2021 The Android Open Source Project
 *
 * Licensed under the Apache License, Version 2.0 (the "License");
 * you may not use this file except in compliance with the License.
 * You may obtain a copy of the License at
 *
 *      http://www.apache.org/licenses/LICENSE-2.0
 *
 * Unless required by applicable law or agreed to in writing, software
 * distributed under the License is distributed on an "AS IS" BASIS,
 * WITHOUT WARRANTIES OR CONDITIONS OF ANY KIND, either express or implied.
 * See the License for the specific language governing permissions and
 * limitations under the License.
 */

#include <binder_rpc_unstable.hpp>

#include <android-base/logging.h>
#include <android-base/unique_fd.h>
#include <android/binder_libbinder.h>
#include <binder/RpcServer.h>
#include <binder/RpcSession.h>
#include <cutils/sockets.h>
#include <linux/vm_sockets.h>

using android::OK;
using android::RpcServer;
using android::RpcSession;
using android::sp;
using android::status_t;
using android::statusToString;
using android::base::unique_fd;

// Opaque handle for RpcServer.
struct ARpcServer {};

// Opaque handle for RpcSession.
struct ARpcSession {};

template <typename A, typename T>
static A* createObjectHandle(sp<T>& server) {
    auto ref = server.get();
    ref->incStrong(ref);
    return reinterpret_cast<A*>(ref);
}

template <typename T, typename A>
static void freeObjectHandle(A* handle) {
    LOG_ALWAYS_FATAL_IF(handle == nullptr, "Handle cannot be null");
    auto ref = reinterpret_cast<T*>(handle);
    ref->decStrong(ref);
}

template <typename T, typename A>
static sp<T> handleToStrongPointer(A* handle) {
    LOG_ALWAYS_FATAL_IF(handle == nullptr, "Handle cannot be null");
    auto ref = reinterpret_cast<T*>(handle);
    return sp<T>::fromExisting(ref);
}

RpcSession::FileDescriptorTransportMode toTransportMode(
        ARpcSession_FileDescriptorTransportMode mode) {
    switch (mode) {
        case ARpcSession_FileDescriptorTransportMode::None:
            return RpcSession::FileDescriptorTransportMode::NONE;
        case ARpcSession_FileDescriptorTransportMode::Unix:
            return RpcSession::FileDescriptorTransportMode::UNIX;
        case ARpcSession_FileDescriptorTransportMode::Trusty:
            return RpcSession::FileDescriptorTransportMode::TRUSTY;
        default:
            return RpcSession::FileDescriptorTransportMode::NONE;
    }
}

extern "C" {

ARpcServer* ARpcServer_newVsock(AIBinder* service, unsigned int cid, unsigned int port) {
    auto server = RpcServer::make();

    unsigned int bindCid = VMADDR_CID_ANY; // bind to the remote interface
    if (cid == VMADDR_CID_LOCAL) {
        bindCid = VMADDR_CID_LOCAL; // bind to the local interface
        cid = VMADDR_CID_ANY;       // no need for a connection filter
    }

    if (status_t status = server->setupVsockServer(bindCid, port); status != OK) {
        LOG(ERROR) << "Failed to set up vsock server with port " << port
                   << " error: " << statusToString(status).c_str();
        return nullptr;
    }
    if (cid != VMADDR_CID_ANY) {
        server->setConnectionFilter([=](const void* addr, size_t addrlen) {
            LOG_ALWAYS_FATAL_IF(addrlen < sizeof(sockaddr_vm), "sockaddr is truncated");
            const sockaddr_vm* vaddr = reinterpret_cast<const sockaddr_vm*>(addr);
            LOG_ALWAYS_FATAL_IF(vaddr->svm_family != AF_VSOCK, "address is not a vsock");
            if (cid != vaddr->svm_cid) {
                LOG(ERROR) << "Rejected vsock connection from CID " << vaddr->svm_cid;
                return false;
            }
            return true;
        });
    }
    server->setRootObject(AIBinder_toPlatformBinder(service));
    return createObjectHandle<ARpcServer>(server);
}

ARpcServer* ARpcServer_newInitUnixDomain(AIBinder* service, const char* name) {
    auto server = RpcServer::make();
    auto fd = unique_fd(android_get_control_socket(name));
    if (!fd.ok()) {
        LOG(ERROR) << "Failed to get fd for the socket:" << name;
        return nullptr;
    }
    if (status_t status = server->setupRawSocketServer(std::move(fd)); status != OK) {
        LOG(ERROR) << "Failed to set up Unix Domain RPC server with name " << name
                   << " error: " << statusToString(status).c_str();
        return nullptr;
    }
    server->setRootObject(AIBinder_toPlatformBinder(service));
    return createObjectHandle<ARpcServer>(server);
}

ARpcServer* ARpcServer_newUnixDomainBootstrap(AIBinder* service, int bootstrapFd) {
    auto server = RpcServer::make();
    auto fd = unique_fd(bootstrapFd);
    if (!fd.ok()) {
        LOG(ERROR) << "Invalid bootstrap fd " << bootstrapFd;
        return nullptr;
    }
    if (status_t status = server->setupUnixDomainSocketBootstrapServer(std::move(fd));
        status != OK) {
        LOG(ERROR) << "Failed to set up Unix Domain RPC server with bootstrap fd " << bootstrapFd
                   << " error: " << statusToString(status).c_str();
        return nullptr;
    }
    server->setRootObject(AIBinder_toPlatformBinder(service));
    return createObjectHandle<ARpcServer>(server);
}

void ARpcServer_setSupportedFileDescriptorTransportModes(
        ARpcServer* handle, const ARpcSession_FileDescriptorTransportMode modes[],
        size_t modes_len) {
    auto server = handleToStrongPointer<RpcServer>(handle);
    std::vector<RpcSession::FileDescriptorTransportMode> modevec;
    for (size_t i = 0; i < modes_len; i++) {
        modevec.push_back(toTransportMode(modes[i]));
    }
    server->setSupportedFileDescriptorTransportModes(modevec);
}

void ARpcServer_start(ARpcServer* handle) {
    handleToStrongPointer<RpcServer>(handle)->start();
}

void ARpcServer_join(ARpcServer* handle) {
    handleToStrongPointer<RpcServer>(handle)->join();
}

bool ARpcServer_shutdown(ARpcServer* handle) {
    return handleToStrongPointer<RpcServer>(handle)->shutdown();
}

void ARpcServer_free(ARpcServer* handle) {
<<<<<<< HEAD
=======
    // Ignore the result of ARpcServer_shutdown - either it had been called
    // earlier, or the RpcServer destructor will panic.
    (void)ARpcServer_shutdown(handle);
>>>>>>> 8a1a5f8d
    freeObjectHandle<RpcServer>(handle);
}

ARpcSession* ARpcSession_new() {
    auto session = RpcSession::make();
    return createObjectHandle<ARpcSession>(session);
}

void ARpcSession_free(ARpcSession* handle) {
    freeObjectHandle<RpcSession>(handle);
}

AIBinder* ARpcSession_setupVsockClient(ARpcSession* handle, unsigned int cid, unsigned int port) {
    auto session = handleToStrongPointer<RpcSession>(handle);
    if (status_t status = session->setupVsockClient(cid, port); status != OK) {
        LOG(ERROR) << "Failed to set up vsock client with CID " << cid << " and port " << port
                   << " error: " << statusToString(status).c_str();
        return nullptr;
    }
    return AIBinder_fromPlatformBinder(session->getRootObject());
}

AIBinder* ARpcSession_setupUnixDomainClient(ARpcSession* handle, const char* name) {
    std::string pathname(name);
    pathname = ANDROID_SOCKET_DIR "/" + pathname;
    auto session = handleToStrongPointer<RpcSession>(handle);
    if (status_t status = session->setupUnixDomainClient(pathname.c_str()); status != OK) {
        LOG(ERROR) << "Failed to set up Unix Domain RPC client with path: " << pathname
                   << " error: " << statusToString(status).c_str();
        return nullptr;
    }
    return AIBinder_fromPlatformBinder(session->getRootObject());
}

AIBinder* ARpcSession_setupUnixDomainBootstrapClient(ARpcSession* handle, int bootstrapFd) {
    auto session = handleToStrongPointer<RpcSession>(handle);
    auto fd = unique_fd(dup(bootstrapFd));
    if (!fd.ok()) {
        LOG(ERROR) << "Invalid bootstrap fd " << bootstrapFd;
        return nullptr;
    }
    if (status_t status = session->setupUnixDomainSocketBootstrapClient(std::move(fd));
        status != OK) {
        LOG(ERROR) << "Failed to set up Unix Domain RPC client with bootstrap fd: " << bootstrapFd
                   << " error: " << statusToString(status).c_str();
        return nullptr;
    }
    return AIBinder_fromPlatformBinder(session->getRootObject());
}

AIBinder* ARpcSession_setupPreconnectedClient(ARpcSession* handle, int (*requestFd)(void* param),
                                              void* param) {
    auto session = handleToStrongPointer<RpcSession>(handle);
    auto request = [=] { return unique_fd{requestFd(param)}; };
    if (status_t status = session->setupPreconnectedClient(unique_fd{}, request); status != OK) {
        LOG(ERROR) << "Failed to set up vsock client. error: " << statusToString(status).c_str();
        return nullptr;
    }
    return AIBinder_fromPlatformBinder(session->getRootObject());
}

void ARpcSession_setFileDescriptorTransportMode(ARpcSession* handle,
                                                ARpcSession_FileDescriptorTransportMode mode) {
    auto session = handleToStrongPointer<RpcSession>(handle);
    session->setFileDescriptorTransportMode(toTransportMode(mode));
}

void ARpcSession_setMaxIncomingThreads(ARpcSession* handle, size_t threads) {
    auto session = handleToStrongPointer<RpcSession>(handle);
    session->setMaxIncomingThreads(threads);
}

void ARpcSession_setMaxOutgoingThreads(ARpcSession* handle, size_t threads) {
    auto session = handleToStrongPointer<RpcSession>(handle);
    session->setMaxOutgoingThreads(threads);
}
}<|MERGE_RESOLUTION|>--- conflicted
+++ resolved
@@ -162,12 +162,9 @@
 }
 
 void ARpcServer_free(ARpcServer* handle) {
-<<<<<<< HEAD
-=======
     // Ignore the result of ARpcServer_shutdown - either it had been called
     // earlier, or the RpcServer destructor will panic.
     (void)ARpcServer_shutdown(handle);
->>>>>>> 8a1a5f8d
     freeObjectHandle<RpcServer>(handle);
 }
 
