LOCAL_PATH:= $(call my-dir)
include $(CLEAR_VARS)

LOCAL_SRC_FILES:= \
    clz.cpp.arm \
    DisplayHardware/DisplayHardware.cpp \
    DisplayHardware/DisplayHardwareBase.cpp \
<<<<<<< HEAD
    BootAnimation.cpp \
=======
    GPUHardware/GPUHardware.cpp \
>>>>>>> bdbf6b09
    BlurFilter.cpp.arm \
    BufferAllocator.cpp \
    Layer.cpp \
    LayerBase.cpp \
    LayerBuffer.cpp \
    LayerBlur.cpp \
    LayerBitmap.cpp \
    LayerDim.cpp \
    MessageQueue.cpp \
    SurfaceFlinger.cpp \
    Tokenizer.cpp \
    Transform.cpp

LOCAL_CFLAGS:= -DLOG_TAG=\"SurfaceFlinger\"
LOCAL_CFLAGS += -DGL_GLEXT_PROTOTYPES -DEGL_EGLEXT_PROTOTYPES

# need "-lrt" on Linux simulator to pick up clock_gettime
ifeq ($(TARGET_SIMULATOR),true)
	ifeq ($(HOST_OS),linux)
		LOCAL_LDLIBS += -lrt
	endif
endif

LOCAL_SHARED_LIBRARIES := \
	libhardware \
	libutils \
	libbinder \
	libcutils \
	libui \
	libcorecg \
	libsgl \
	libpixelflinger \
	libEGL \
	libGLESv1_CM

LOCAL_C_INCLUDES := \
	$(call include-path-for, corecg graphics)

LOCAL_MODULE:= libsurfaceflinger

include $(BUILD_SHARED_LIBRARY)<|MERGE_RESOLUTION|>--- conflicted
+++ resolved
@@ -5,11 +5,6 @@
     clz.cpp.arm \
     DisplayHardware/DisplayHardware.cpp \
     DisplayHardware/DisplayHardwareBase.cpp \
-<<<<<<< HEAD
-    BootAnimation.cpp \
-=======
-    GPUHardware/GPUHardware.cpp \
->>>>>>> bdbf6b09
     BlurFilter.cpp.arm \
     BufferAllocator.cpp \
     Layer.cpp \
