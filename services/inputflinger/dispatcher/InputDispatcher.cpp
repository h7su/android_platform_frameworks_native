--- conflicted
+++ resolved
@@ -2863,22 +2863,7 @@
         if (!target) {
             return;
         }
-<<<<<<< HEAD
-        inputTarget.inputChannel = inputChannel;
-        inputTarget.flags = targetFlags;
-        inputTarget.globalScaleFactor = windowInfo->globalScaleFactor;
-        inputTarget.firstDownTimeInTarget = firstDownTimeInTarget;
-        const auto& displayInfoIt = mDisplayInfos.find(windowInfo->displayId);
-        if (displayInfoIt != mDisplayInfos.end()) {
-            inputTarget.displayTransform = displayInfoIt->second.transform;
-        } else {
-            // DisplayInfo not found for this window on display windowInfo->displayId.
-            // TODO(b/198444055): Make this an error message after 'setInputWindows' API is removed.
-        }
-        inputTargets.push_back(inputTarget);
-=======
         inputTargets.push_back(*target);
->>>>>>> 59497e55
         it = inputTargets.end() - 1;
     }
 
