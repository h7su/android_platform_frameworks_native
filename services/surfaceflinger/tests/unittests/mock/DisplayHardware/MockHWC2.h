/*
 * Copyright 2021 The Android Open Source Project
 *
 * Licensed under the Apache License, Version 2.0 (the "License");
 * you may not use this file except in compliance with the License.
 * You may obtain a copy of the License at
 *
 *      http://www.apache.org/licenses/LICENSE-2.0
 *
 * Unless required by applicable law or agreed to in writing, software
 * distributed under the License is distributed on an "AS IS" BASIS,
 * WITHOUT WARRANTIES OR CONDITIONS OF ANY KIND, either express or implied.
 * See the License for the specific language governing permissions and
 * limitations under the License.
 */

#pragma once

#include <gmock/gmock.h>

#include "DisplayHardware/HWC2.h"

namespace android::HWC2::mock {

class Display : public HWC2::Display {
public:
    Display();
    ~Display() override;

    MOCK_METHOD(hal::HWDisplayId, getId, (), (const, override));
    MOCK_METHOD(bool, isConnected, (), (const, override));
    MOCK_METHOD(void, setConnected, (bool), (override));
    MOCK_METHOD(const std::unordered_set<hal::DisplayCapability> &, getCapabilities, (),
                (const, override));
    MOCK_METHOD(bool, isVsyncPeriodSwitchSupported, (), (const, override));
    MOCK_METHOD(void, onLayerDestroyed, (hal::HWLayerId), (override));

    MOCK_METHOD(hal::Error, acceptChanges, (), (override));
    MOCK_METHOD((base::expected<std::shared_ptr<HWC2::Layer>, hal::Error>), createLayer, (),
                (override));
    MOCK_METHOD(hal::Error, getChangedCompositionTypes,
                ((std::unordered_map<Layer *, hal::Composition> *)), (override));
    MOCK_METHOD(hal::Error, getColorModes, (std::vector<hal::ColorMode> *), (const, override));
    MOCK_METHOD(int32_t, getSupportedPerFrameMetadata, (), (const, override));
    MOCK_METHOD(hal::Error, getRenderIntents, (hal::ColorMode, std::vector<hal::RenderIntent> *),
                (const, override));
    MOCK_METHOD(hal::Error, getDataspaceSaturationMatrix, (hal::Dataspace, android::mat4 *),
                (override));
    MOCK_METHOD(hal::Error, getName, (std::string *), (const, override));
    MOCK_METHOD(hal::Error, getRequests,
                (hal::DisplayRequest *, (std::unordered_map<Layer *, hal::LayerRequest> *)),
                (override));
    MOCK_METHOD(hal::Error, getConnectionType, (ui::DisplayConnectionType *), (const, override));
    MOCK_METHOD(hal::Error, supportsDoze, (bool *), (const, override));
    MOCK_METHOD(hal::Error, getHdrCapabilities, (android::HdrCapabilities *), (const, override));
    MOCK_METHOD(hal::Error, getDisplayedContentSamplingAttributes,
                (hal::PixelFormat *, hal::Dataspace *, uint8_t *), (const, override));
    MOCK_METHOD(hal::Error, setDisplayContentSamplingEnabled, (bool, uint8_t, uint64_t),
                (const, override));
    MOCK_METHOD(hal::Error, getDisplayedContentSample,
                (uint64_t, uint64_t, android::DisplayedFrameStats *), (const, override));
    MOCK_METHOD(hal::Error, getReleaseFences,
                ((std::unordered_map<Layer *, android::sp<android::Fence>> *)), (const, override));
    MOCK_METHOD(hal::Error, present, (android::sp<android::Fence> *), (override));
    MOCK_METHOD(hal::Error, setClientTarget,
                (uint32_t, const android::sp<android::GraphicBuffer> &,
                 const android::sp<android::Fence> &, hal::Dataspace),
                (override));
    MOCK_METHOD(hal::Error, setColorMode, (hal::ColorMode, hal::RenderIntent), (override));
    MOCK_METHOD(hal::Error, setColorTransform, (const android::mat4 &, hal::ColorTransform),
                (override));
    MOCK_METHOD(hal::Error, setOutputBuffer,
                (const android::sp<android::GraphicBuffer> &, const android::sp<android::Fence> &),
                (override));
    MOCK_METHOD(hal::Error, setPowerMode, (hal::PowerMode), (override));
    MOCK_METHOD(hal::Error, setVsyncEnabled, (hal::Vsync), (override));
    MOCK_METHOD(hal::Error, validate, (uint32_t *, uint32_t *), (override));
    MOCK_METHOD(hal::Error, presentOrValidate,
                (uint32_t *, uint32_t *, android::sp<android::Fence> *, uint32_t *), (override));
    MOCK_METHOD(std::future<hal::Error>, setDisplayBrightness, (float), (override));
    MOCK_METHOD(hal::Error, setActiveConfigWithConstraints,
                (hal::HWConfigId, const hal::VsyncPeriodChangeConstraints &,
                 hal::VsyncPeriodChangeTimeline *),
                (override));
    MOCK_METHOD(hal::Error, setAutoLowLatencyMode, (bool), (override));
    MOCK_METHOD(hal::Error, getSupportedContentTypes, (std::vector<hal::ContentType> *),
                (const, override));
    MOCK_METHOD(hal::Error, setContentType, (hal::ContentType), (override));
    MOCK_METHOD(hal::Error, getClientTargetProperty, (hal::ClientTargetProperty *), (override));
};

class Layer : public HWC2::Layer {
public:
    Layer();
    ~Layer() override;

    MOCK_METHOD(hal::HWLayerId, getId, (), (const, override));
    MOCK_METHOD(hal::Error, setCursorPosition, (int32_t, int32_t), (override));
    MOCK_METHOD(hal::Error, setBuffer,
                (uint32_t, const android::sp<android::GraphicBuffer> &,
                 const android::sp<android::Fence> &),
                (override));
    MOCK_METHOD(hal::Error, setSurfaceDamage, (const android::Region &), (override));
    MOCK_METHOD(hal::Error, setBlendMode, (hal::BlendMode), (override));
    MOCK_METHOD(hal::Error, setColor, (hal::Color), (override));
    MOCK_METHOD(hal::Error, setCompositionType, (hal::Composition), (override));
    MOCK_METHOD(hal::Error, setDataspace, (android::ui::Dataspace), (override));
    MOCK_METHOD(hal::Error, setPerFrameMetadata, (const int32_t, const android::HdrMetadata &),
                (override));
    MOCK_METHOD(hal::Error, setDisplayFrame, (const android::Rect &), (override));
    MOCK_METHOD(hal::Error, setPlaneAlpha, (float), (override));
    MOCK_METHOD(hal::Error, setSidebandStream, (const native_handle_t *), (override));
    MOCK_METHOD(hal::Error, setSourceCrop, (const android::FloatRect &), (override));
    MOCK_METHOD(hal::Error, setTransform, (hal::Transform), (override));
    MOCK_METHOD(hal::Error, setVisibleRegion, (const android::Region &), (override));
    MOCK_METHOD(hal::Error, setZOrder, (uint32_t), (override));
    MOCK_METHOD(hal::Error, setColorTransform, (const android::mat4 &), (override));
    MOCK_METHOD(hal::Error, setLayerGenericMetadata,
                (const std::string &, bool, const std::vector<uint8_t> &), (override));
<<<<<<< HEAD
=======
    MOCK_METHOD(hal::Error, setBrightness, (float), (override));
    MOCK_METHOD(hal::Error, setBlockingRegion, (const android::Region &), (override));
>>>>>>> 013d28fc
};

} // namespace android::HWC2::mock<|MERGE_RESOLUTION|>--- conflicted
+++ resolved
@@ -30,7 +30,8 @@
     MOCK_METHOD(hal::HWDisplayId, getId, (), (const, override));
     MOCK_METHOD(bool, isConnected, (), (const, override));
     MOCK_METHOD(void, setConnected, (bool), (override));
-    MOCK_METHOD(const std::unordered_set<hal::DisplayCapability> &, getCapabilities, (),
+    MOCK_METHOD(bool, hasCapability,
+                (aidl::android::hardware::graphics::composer3::DisplayCapability),
                 (const, override));
     MOCK_METHOD(bool, isVsyncPeriodSwitchSupported, (), (const, override));
     MOCK_METHOD(void, onLayerDestroyed, (hal::HWLayerId), (override));
@@ -39,7 +40,9 @@
     MOCK_METHOD((base::expected<std::shared_ptr<HWC2::Layer>, hal::Error>), createLayer, (),
                 (override));
     MOCK_METHOD(hal::Error, getChangedCompositionTypes,
-                ((std::unordered_map<Layer *, hal::Composition> *)), (override));
+                ((std::unordered_map<Layer *,
+                                     aidl::android::hardware::graphics::composer3::Composition> *)),
+                (override));
     MOCK_METHOD(hal::Error, getColorModes, (std::vector<hal::ColorMode> *), (const, override));
     MOCK_METHOD(int32_t, getSupportedPerFrameMetadata, (), (const, override));
     MOCK_METHOD(hal::Error, getRenderIntents, (hal::ColorMode, std::vector<hal::RenderIntent> *),
@@ -67,26 +70,35 @@
                  const android::sp<android::Fence> &, hal::Dataspace),
                 (override));
     MOCK_METHOD(hal::Error, setColorMode, (hal::ColorMode, hal::RenderIntent), (override));
-    MOCK_METHOD(hal::Error, setColorTransform, (const android::mat4 &, hal::ColorTransform),
-                (override));
+    MOCK_METHOD(hal::Error, setColorTransform, (const android::mat4 &), (override));
     MOCK_METHOD(hal::Error, setOutputBuffer,
                 (const android::sp<android::GraphicBuffer> &, const android::sp<android::Fence> &),
                 (override));
     MOCK_METHOD(hal::Error, setPowerMode, (hal::PowerMode), (override));
     MOCK_METHOD(hal::Error, setVsyncEnabled, (hal::Vsync), (override));
-    MOCK_METHOD(hal::Error, validate, (uint32_t *, uint32_t *), (override));
+    MOCK_METHOD(hal::Error, validate, (nsecs_t, uint32_t *, uint32_t *), (override));
     MOCK_METHOD(hal::Error, presentOrValidate,
-                (uint32_t *, uint32_t *, android::sp<android::Fence> *, uint32_t *), (override));
-    MOCK_METHOD(std::future<hal::Error>, setDisplayBrightness, (float), (override));
+                (nsecs_t, uint32_t *, uint32_t *, android::sp<android::Fence> *, uint32_t *),
+                (override));
+    MOCK_METHOD(std::future<hal::Error>, setDisplayBrightness,
+                (float, const Hwc2::Composer::DisplayBrightnessOptions &), (override));
     MOCK_METHOD(hal::Error, setActiveConfigWithConstraints,
                 (hal::HWConfigId, const hal::VsyncPeriodChangeConstraints &,
                  hal::VsyncPeriodChangeTimeline *),
                 (override));
+    MOCK_METHOD(hal::Error, setBootDisplayConfig, (hal::HWConfigId), (override));
+    MOCK_METHOD(hal::Error, clearBootDisplayConfig, (), (override));
+    MOCK_METHOD(hal::Error, getPreferredBootDisplayConfig, (hal::HWConfigId *), (const, override));
     MOCK_METHOD(hal::Error, setAutoLowLatencyMode, (bool), (override));
     MOCK_METHOD(hal::Error, getSupportedContentTypes, (std::vector<hal::ContentType> *),
                 (const, override));
     MOCK_METHOD(hal::Error, setContentType, (hal::ContentType), (override));
-    MOCK_METHOD(hal::Error, getClientTargetProperty, (hal::ClientTargetProperty *), (override));
+    MOCK_METHOD(hal::Error, getClientTargetProperty, (hal::ClientTargetProperty *, float *),
+                (override));
+    MOCK_METHOD(
+            hal::Error, getDisplayDecorationSupport,
+            (std::optional<aidl::android::hardware::graphics::common::DisplayDecorationSupport> *),
+            (override));
 };
 
 class Layer : public HWC2::Layer {
@@ -102,8 +114,10 @@
                 (override));
     MOCK_METHOD(hal::Error, setSurfaceDamage, (const android::Region &), (override));
     MOCK_METHOD(hal::Error, setBlendMode, (hal::BlendMode), (override));
-    MOCK_METHOD(hal::Error, setColor, (hal::Color), (override));
-    MOCK_METHOD(hal::Error, setCompositionType, (hal::Composition), (override));
+    MOCK_METHOD(hal::Error, setColor, (aidl::android::hardware::graphics::composer3::Color),
+                (override));
+    MOCK_METHOD(hal::Error, setCompositionType,
+                (aidl::android::hardware::graphics::composer3::Composition), (override));
     MOCK_METHOD(hal::Error, setDataspace, (android::ui::Dataspace), (override));
     MOCK_METHOD(hal::Error, setPerFrameMetadata, (const int32_t, const android::HdrMetadata &),
                 (override));
@@ -117,11 +131,8 @@
     MOCK_METHOD(hal::Error, setColorTransform, (const android::mat4 &), (override));
     MOCK_METHOD(hal::Error, setLayerGenericMetadata,
                 (const std::string &, bool, const std::vector<uint8_t> &), (override));
-<<<<<<< HEAD
-=======
     MOCK_METHOD(hal::Error, setBrightness, (float), (override));
     MOCK_METHOD(hal::Error, setBlockingRegion, (const android::Region &), (override));
->>>>>>> 013d28fc
 };
 
 } // namespace android::HWC2::mock