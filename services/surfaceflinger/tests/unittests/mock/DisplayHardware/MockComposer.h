--- conflicted
+++ resolved
@@ -19,6 +19,7 @@
 #include <gmock/gmock.h>
 
 #include "DisplayHardware/ComposerHal.h"
+#include "DisplayHardware/HWC2.h"
 
 namespace android {
 
@@ -42,27 +43,31 @@
 using android::hardware::graphics::composer::V2_4::IComposerCallback;
 using android::hardware::graphics::composer::V2_4::IComposerClient;
 
+using aidl::android::hardware::graphics::common::DisplayDecorationSupport;
+
 class Composer : public Hwc2::Composer {
 public:
     using Display = android::hardware::graphics::composer::V2_1::Display;
     Composer();
     ~Composer() override;
 
-    MOCK_METHOD0(getCapabilities, std::vector<IComposer::Capability>());
+    MOCK_METHOD(bool, isSupported, (OptionalFeature), (const, override));
+    MOCK_METHOD0(getCapabilities,
+                 std::vector<aidl::android::hardware::graphics::composer3::Capability>());
     MOCK_METHOD0(dumpDebugInfo, std::string());
-    MOCK_METHOD1(registerCallback, void(const sp<IComposerCallback>&));
+    MOCK_METHOD1(registerCallback, void(HWC2::ComposerCallback&));
     MOCK_METHOD0(resetCommands, void());
     MOCK_METHOD0(executeCommands, Error());
     MOCK_METHOD0(getMaxVirtualDisplayCount, uint32_t());
-    MOCK_METHOD5(createVirtualDisplay,
-                 Error(uint32_t, uint32_t, PixelFormat*, std::optional<Display>, Display*));
+    MOCK_METHOD4(createVirtualDisplay, Error(uint32_t, uint32_t, PixelFormat*, Display*));
     MOCK_METHOD1(destroyVirtualDisplay, Error(Display));
     MOCK_METHOD1(acceptDisplayChanges, Error(Display));
     MOCK_METHOD2(createLayer, Error(Display, Layer* outLayer));
     MOCK_METHOD2(destroyLayer, Error(Display, Layer));
     MOCK_METHOD2(getActiveConfig, Error(Display, Config*));
     MOCK_METHOD3(getChangedCompositionTypes,
-                 Error(Display, std::vector<Layer>*, std::vector<IComposerClient::Composition>*));
+                 Error(Display, std::vector<Layer>*,
+                       std::vector<aidl::android::hardware::graphics::composer3::Composition>*));
     MOCK_METHOD2(getColorModes, Error(Display, std::vector<ColorMode>*));
     MOCK_METHOD4(getDisplayAttribute,
                  Error(Display, Config config, IComposerClient::Attribute, int32_t*));
@@ -83,20 +88,23 @@
                  Error(Display, uint32_t, const sp<GraphicBuffer>&, int, Dataspace,
                        const std::vector<IComposerClient::Rect>&));
     MOCK_METHOD3(setColorMode, Error(Display, ColorMode, RenderIntent));
-    MOCK_METHOD3(setColorTransform, Error(Display, const float*, ColorTransform));
+    MOCK_METHOD2(setColorTransform, Error(Display, const float*));
     MOCK_METHOD3(setOutputBuffer, Error(Display, const native_handle_t*, int));
     MOCK_METHOD2(setPowerMode, Error(Display, IComposerClient::PowerMode));
     MOCK_METHOD2(setVsyncEnabled, Error(Display, IComposerClient::Vsync));
     MOCK_METHOD1(setClientTargetSlotCount, Error(Display));
-    MOCK_METHOD3(validateDisplay, Error(Display, uint32_t*, uint32_t*));
-    MOCK_METHOD5(presentOrValidateDisplay, Error(Display, uint32_t*, uint32_t*, int*, uint32_t*));
+    MOCK_METHOD4(validateDisplay, Error(Display, nsecs_t, uint32_t*, uint32_t*));
+    MOCK_METHOD6(presentOrValidateDisplay,
+                 Error(Display, nsecs_t, uint32_t*, uint32_t*, int*, uint32_t*));
     MOCK_METHOD4(setCursorPosition, Error(Display, Layer, int32_t, int32_t));
     MOCK_METHOD5(setLayerBuffer, Error(Display, Layer, uint32_t, const sp<GraphicBuffer>&, int));
     MOCK_METHOD3(setLayerSurfaceDamage,
                  Error(Display, Layer, const std::vector<IComposerClient::Rect>&));
     MOCK_METHOD3(setLayerBlendMode, Error(Display, Layer, IComposerClient::BlendMode));
-    MOCK_METHOD3(setLayerColor, Error(Display, Layer, const IComposerClient::Color&));
-    MOCK_METHOD3(setLayerCompositionType, Error(Display, Layer, IComposerClient::Composition));
+    MOCK_METHOD3(setLayerColor,
+                 Error(Display, Layer, const aidl::android::hardware::graphics::composer3::Color&));
+    MOCK_METHOD3(setLayerCompositionType,
+                 Error(Display, Layer, aidl::android::hardware::graphics::composer3::Composition));
     MOCK_METHOD3(setLayerDataspace, Error(Display, Layer, Dataspace));
     MOCK_METHOD3(setLayerPerFrameMetadata,
                  Error(Display, Layer, const std::vector<IComposerClient::PerFrameMetadata>&));
@@ -117,9 +125,11 @@
                  Error(Display, uint64_t, uint64_t, DisplayedFrameStats*));
     MOCK_METHOD3(setLayerPerFrameMetadataBlobs,
                  Error(Display, Layer, const std::vector<IComposerClient::PerFrameMetadataBlob>&));
-    MOCK_METHOD2(setDisplayBrightness, Error(Display, float));
-    MOCK_METHOD0(isVsyncPeriodSwitchSupported, bool());
-    MOCK_METHOD2(getDisplayCapabilities, Error(Display, std::vector<DisplayCapability>*));
+    MOCK_METHOD3(setDisplayBrightness, Error(Display, float, const DisplayBrightnessOptions&));
+    MOCK_METHOD2(
+            getDisplayCapabilities,
+            Error(Display,
+                  std::vector<aidl::android::hardware::graphics::composer3::DisplayCapability>*));
     MOCK_METHOD2(getDisplayConnectionType,
                  V2_4::Error(Display, IComposerClient::DisplayConnectionType*));
     MOCK_METHOD3(getSupportedDisplayVsyncPeriods,
@@ -129,6 +139,9 @@
                  V2_4::Error(Display, Config, const IComposerClient::VsyncPeriodChangeConstraints&,
                              VsyncPeriodChangeTimeline*));
     MOCK_METHOD2(setAutoLowLatencyMode, V2_4::Error(Display, bool));
+    MOCK_METHOD2(setBootDisplayConfig, Error(Display, Config));
+    MOCK_METHOD1(clearBootDisplayConfig, Error(Display));
+    MOCK_METHOD2(getPreferredBootDisplayConfig, Error(Display, Config*));
     MOCK_METHOD2(getSupportedContentTypes,
                  V2_4::Error(Display, std::vector<IComposerClient::ContentType>*));
     MOCK_METHOD2(setContentType, V2_4::Error(Display, IComposerClient::ContentType));
@@ -137,9 +150,6 @@
                              const std::vector<uint8_t>&));
     MOCK_METHOD1(getLayerGenericMetadataKeys,
                  V2_4::Error(std::vector<IComposerClient::LayerGenericMetadataKey>*));
-<<<<<<< HEAD
-    MOCK_METHOD2(getClientTargetProperty, Error(Display, IComposerClient::ClientTargetProperty*));
-=======
     MOCK_METHOD3(getClientTargetProperty,
                  Error(Display, IComposerClient::ClientTargetProperty*, float*));
     MOCK_METHOD3(setLayerBrightness, Error(Display, Layer, float));
@@ -147,7 +157,6 @@
                  Error(Display, Layer, const std::vector<IComposerClient::Rect>&));
     MOCK_METHOD2(getDisplayDecorationSupport,
                  Error(Display, std::optional<DisplayDecorationSupport>*));
->>>>>>> 013d28fc
 };
 
 } // namespace Hwc2::mock
