--- conflicted
+++ resolved
@@ -40,22 +40,9 @@
 
 namespace impl {
 
-void SurfaceInterceptor::addTransactionTraceListener(
-        const sp<gui::ITransactionTraceListener>& listener) {
-    sp<IBinder> asBinder = IInterface::asBinder(listener);
-
-    std::scoped_lock lock(mListenersMutex);
-
-    asBinder->linkToDeath(this);
-
-    listener->onToggled(mEnabled); // notifies of current state
-
-    mTraceToggledListeners.emplace(asBinder, listener);
-}
-
-void SurfaceInterceptor::binderDied(const wp<IBinder>& who) {
-    std::scoped_lock lock(mListenersMutex);
-    mTraceToggledListeners.erase(who);
+SurfaceInterceptor::SurfaceInterceptor(SurfaceFlinger* flinger)
+    :   mFlinger(flinger)
+{
 }
 
 void SurfaceInterceptor::enable(const SortedVector<sp<Layer>>& layers,
@@ -65,14 +52,8 @@
         return;
     }
     ATRACE_CALL();
-    {
-        std::scoped_lock lock(mListenersMutex);
-        for (const auto& [_, listener] : mTraceToggledListeners) {
-            listener->onToggled(true);
-        }
-    }
     mEnabled = true;
-    std::scoped_lock<std::mutex> protoGuard(mTraceMutex);
+    std::lock_guard<std::mutex> protoGuard(mTraceMutex);
     saveExistingDisplaysLocked(displays);
     saveExistingSurfacesLocked(layers);
 }
@@ -82,14 +63,8 @@
         return;
     }
     ATRACE_CALL();
-    {
-        std::scoped_lock lock(mListenersMutex);
-        for (const auto& [_, listener] : mTraceToggledListeners) {
-            listener->onToggled(false);
-        }
-    }
+    std::lock_guard<std::mutex> protoGuard(mTraceMutex);
     mEnabled = false;
-    std::scoped_lock<std::mutex> protoGuard(mTraceMutex);
     status_t err(writeProtoFileLocked());
     ALOGE_IF(err == PERMISSION_DENIED, "Could not save the proto file! Permission denied");
     ALOGE_IF(err == NOT_ENOUGH_DATA, "Could not save the proto file! There are missing fields");
@@ -130,31 +105,31 @@
     transaction->set_animation(layerFlags & BnSurfaceComposer::eAnimation);
 
     const int32_t layerId(getLayerId(layer));
-    addPositionLocked(transaction, layerId, layer->mDrawingState.transform.tx(),
-                      layer->mDrawingState.transform.ty());
-    addDepthLocked(transaction, layerId, layer->mDrawingState.z);
-    addAlphaLocked(transaction, layerId, layer->mDrawingState.color.a);
+    addPositionLocked(transaction, layerId, layer->mCurrentState.active_legacy.transform.tx(),
+                      layer->mCurrentState.active_legacy.transform.ty());
+    addDepthLocked(transaction, layerId, layer->mCurrentState.z);
+    addAlphaLocked(transaction, layerId, layer->mCurrentState.color.a);
     addTransparentRegionLocked(transaction, layerId,
-                               layer->mDrawingState.activeTransparentRegion_legacy);
-    addLayerStackLocked(transaction, layerId, layer->mDrawingState.layerStack);
-    addCropLocked(transaction, layerId, layer->mDrawingState.crop);
-    addCornerRadiusLocked(transaction, layerId, layer->mDrawingState.cornerRadius);
-    addBackgroundBlurRadiusLocked(transaction, layerId, layer->mDrawingState.backgroundBlurRadius);
-    addBlurRegionsLocked(transaction, layerId, layer->mDrawingState.blurRegions);
-    addFlagsLocked(transaction, layerId, layer->mDrawingState.flags,
+                               layer->mCurrentState.activeTransparentRegion_legacy);
+    addLayerStackLocked(transaction, layerId, layer->mCurrentState.layerStack);
+    addCropLocked(transaction, layerId, layer->mCurrentState.crop_legacy);
+    addCornerRadiusLocked(transaction, layerId, layer->mCurrentState.cornerRadius);
+    addBackgroundBlurRadiusLocked(transaction, layerId, layer->mCurrentState.backgroundBlurRadius);
+    if (layer->mCurrentState.barrierLayer_legacy != nullptr) {
+        addDeferTransactionLocked(transaction, layerId,
+                                  layer->mCurrentState.barrierLayer_legacy.promote(),
+                                  layer->mCurrentState.frameNumber_legacy);
+    }
+    addOverrideScalingModeLocked(transaction, layerId, layer->getEffectiveScalingMode());
+    addFlagsLocked(transaction, layerId, layer->mCurrentState.flags,
                    layer_state_t::eLayerHidden | layer_state_t::eLayerOpaque |
                            layer_state_t::eLayerSecure);
-    addReparentLocked(transaction, layerId, getLayerIdFromWeakRef(layer->mDrawingParent));
+    addReparentLocked(transaction, layerId, getLayerIdFromWeakRef(layer->mCurrentParent));
+    addDetachChildrenLocked(transaction, layerId, layer->isLayerDetached());
     addRelativeParentLocked(transaction, layerId,
-<<<<<<< HEAD
-                            getLayerIdFromWeakRef(layer->mDrawingState.zOrderRelativeOf),
-                            layer->mDrawingState.z);
-    addShadowRadiusLocked(transaction, layerId, layer->mDrawingState.shadowRadius);
-=======
                             getLayerIdFromWeakRef(layer->mCurrentState.zOrderRelativeOf),
                             layer->mCurrentState.z);
     addShadowRadiusLocked(transaction, layerId, layer->mCurrentState.shadowRadius);
->>>>>>> 8c838655
     addTrustedOverlayLocked(transaction, layerId, layer->mDrawingState.isTrustedOverlay);
 }
 
@@ -169,7 +144,7 @@
     addDisplayLayerStackLocked(transaction, display.sequenceId, display.layerStack);
     addDisplaySizeLocked(transaction, display.sequenceId, display.width, display.height);
     addDisplayProjectionLocked(transaction, display.sequenceId, toRotationInt(display.orientation),
-                               display.layerStackSpaceRect, display.orientedDisplaySpaceRect);
+                               display.viewport, display.frame);
 }
 
 status_t SurfaceInterceptor::writeProtoFileLocked() {
@@ -245,13 +220,6 @@
     protoRect->set_top(rect.top);
     protoRect->set_right(rect.right);
     protoRect->set_bottom(rect.bottom);
-}
-
-void SurfaceInterceptor::setTransactionOriginLocked(Transaction* transaction, int32_t pid,
-                                                    int32_t uid) {
-    Origin* origin(transaction->mutable_origin());
-    origin->set_pid(pid);
-    origin->set_uid(uid);
 }
 
 void SurfaceInterceptor::addPositionLocked(Transaction* transaction, int32_t layerId,
@@ -363,23 +331,26 @@
     blurRadiusChange->set_background_blur_radius(backgroundBlurRadius);
 }
 
-void SurfaceInterceptor::addBlurRegionsLocked(Transaction* transaction, int32_t layerId,
-                                              const std::vector<BlurRegion>& blurRegions) {
-    SurfaceChange* change(createSurfaceChangeLocked(transaction, layerId));
-    BlurRegionsChange* blurRegionsChange(change->mutable_blur_regions());
-    for (const auto blurRegion : blurRegions) {
-        const auto blurRegionChange = blurRegionsChange->add_blur_regions();
-        blurRegionChange->set_blur_radius(blurRegion.blurRadius);
-        blurRegionChange->set_corner_radius_tl(blurRegion.cornerRadiusTL);
-        blurRegionChange->set_corner_radius_tr(blurRegion.cornerRadiusTR);
-        blurRegionChange->set_corner_radius_bl(blurRegion.cornerRadiusBL);
-        blurRegionChange->set_corner_radius_br(blurRegion.cornerRadiusBR);
-        blurRegionChange->set_alpha(blurRegion.alpha);
-        blurRegionChange->set_left(blurRegion.left);
-        blurRegionChange->set_top(blurRegion.top);
-        blurRegionChange->set_right(blurRegion.right);
-        blurRegionChange->set_bottom(blurRegion.bottom);
-    }
+void SurfaceInterceptor::addDeferTransactionLocked(Transaction* transaction, int32_t layerId,
+        const sp<const Layer>& layer, uint64_t frameNumber)
+{
+    SurfaceChange* change(createSurfaceChangeLocked(transaction, layerId));
+    if (layer == nullptr) {
+        ALOGE("An existing layer could not be retrieved with the handle"
+                " for the deferred transaction");
+        return;
+    }
+    DeferredTransactionChange* deferTransaction(change->mutable_deferred_transaction());
+    deferTransaction->set_layer_id(getLayerId(layer));
+    deferTransaction->set_frame_number(frameNumber);
+}
+
+void SurfaceInterceptor::addOverrideScalingModeLocked(Transaction* transaction,
+        int32_t layerId, int32_t overrideScalingMode)
+{
+    SurfaceChange* change(createSurfaceChangeLocked(transaction, layerId));
+    OverrideScalingModeChange* overrideChange(change->mutable_override_scaling_mode());
+    overrideChange->set_override_scaling_mode(overrideScalingMode);
 }
 
 void SurfaceInterceptor::addReparentLocked(Transaction* transaction, int32_t layerId,
@@ -387,6 +358,20 @@
     SurfaceChange* change(createSurfaceChangeLocked(transaction, layerId));
     ReparentChange* overrideChange(change->mutable_reparent());
     overrideChange->set_parent_id(parentId);
+}
+
+void SurfaceInterceptor::addReparentChildrenLocked(Transaction* transaction, int32_t layerId,
+                                                   int32_t parentId) {
+    SurfaceChange* change(createSurfaceChangeLocked(transaction, layerId));
+    ReparentChildrenChange* overrideChange(change->mutable_reparent_children());
+    overrideChange->set_parent_id(parentId);
+}
+
+void SurfaceInterceptor::addDetachChildrenLocked(Transaction* transaction, int32_t layerId,
+                                                 bool detached) {
+    SurfaceChange* change(createSurfaceChangeLocked(transaction, layerId));
+    DetachChildrenChange* overrideChange(change->mutable_detach_children());
+    overrideChange->set_detach_children(detached);
 }
 
 void SurfaceInterceptor::addRelativeParentLocked(Transaction* transaction, int32_t layerId,
@@ -447,8 +432,8 @@
     if (state.what & layer_state_t::eLayerStackChanged) {
         addLayerStackLocked(transaction, layerId, state.layerStack);
     }
-    if (state.what & layer_state_t::eCropChanged) {
-        addCropLocked(transaction, layerId, state.crop);
+    if (state.what & layer_state_t::eCropChanged_legacy) {
+        addCropLocked(transaction, layerId, state.crop_legacy);
     }
     if (state.what & layer_state_t::eCornerRadiusChanged) {
         addCornerRadiusLocked(transaction, layerId, state.cornerRadius);
@@ -456,20 +441,36 @@
     if (state.what & layer_state_t::eBackgroundBlurRadiusChanged) {
         addBackgroundBlurRadiusLocked(transaction, layerId, state.backgroundBlurRadius);
     }
-    if (state.what & layer_state_t::eBlurRegionsChanged) {
-        addBlurRegionsLocked(transaction, layerId, state.blurRegions);
+    if (state.what & layer_state_t::eDeferTransaction_legacy) {
+        sp<Layer> otherLayer = nullptr;
+        if (state.barrierHandle_legacy != nullptr) {
+            otherLayer =
+                    static_cast<Layer::Handle*>(state.barrierHandle_legacy.get())->owner.promote();
+        } else if (state.barrierGbp_legacy != nullptr) {
+            auto const& gbp = state.barrierGbp_legacy;
+            if (mFlinger->authenticateSurfaceTextureLocked(gbp)) {
+                otherLayer = (static_cast<MonitoredProducer*>(gbp.get()))->getLayer();
+            } else {
+                ALOGE("Attempt to defer transaction to to an unrecognized GraphicBufferProducer");
+            }
+        }
+        addDeferTransactionLocked(transaction, layerId, otherLayer, state.frameNumber_legacy);
+    }
+    if (state.what & layer_state_t::eOverrideScalingModeChanged) {
+        addOverrideScalingModeLocked(transaction, layerId, state.overrideScalingMode);
     }
     if (state.what & layer_state_t::eReparent) {
-        auto parentHandle = (state.parentSurfaceControlForChild)
-                ? state.parentSurfaceControlForChild->getHandle()
-                : nullptr;
-        addReparentLocked(transaction, layerId, getLayerIdFromHandle(parentHandle));
+        addReparentLocked(transaction, layerId, getLayerIdFromHandle(state.parentHandleForChild));
+    }
+    if (state.what & layer_state_t::eReparentChildren) {
+        addReparentChildrenLocked(transaction, layerId, getLayerIdFromHandle(state.reparentHandle));
+    }
+    if (state.what & layer_state_t::eDetachChildren) {
+        addDetachChildrenLocked(transaction, layerId, true);
     }
     if (state.what & layer_state_t::eRelativeLayerChanged) {
         addRelativeParentLocked(transaction, layerId,
-                                getLayerIdFromHandle(
-                                        state.relativeLayerSurfaceControl->getHandle()),
-                                state.z);
+                                getLayerIdFromHandle(state.relativeLayerHandle), state.z);
     }
     if (state.what & layer_state_t::eShadowRadiusChanged) {
         addShadowRadiusLocked(transaction, layerId, state.shadowRadius);
@@ -477,12 +478,6 @@
     if (state.what & layer_state_t::eTrustedOverlayChanged) {
         addTrustedOverlayLocked(transaction, layerId, state.isTrustedOverlay);
     }
-<<<<<<< HEAD
-    if (state.what & layer_state_t::eStretchChanged) {
-        ALOGW("SurfaceInterceptor not implemented for eStretchChanged");
-    }
-=======
->>>>>>> 8c838655
 }
 
 void SurfaceInterceptor::addDisplayChangesLocked(Transaction* transaction,
@@ -499,20 +494,18 @@
     }
     if (state.what & DisplayState::eDisplayProjectionChanged) {
         addDisplayProjectionLocked(transaction, sequenceId, toRotationInt(state.orientation),
-                                   state.layerStackSpaceRect, state.orientedDisplaySpaceRect);
-    }
-}
-
-void SurfaceInterceptor::addTransactionLocked(
-        Increment* increment, const Vector<ComposerState>& stateUpdates,
-        const DefaultKeyedVector<wp<IBinder>, DisplayDeviceState>& displays,
-        const Vector<DisplayState>& changedDisplays, uint32_t transactionFlags, int originPid,
-        int originUid, uint64_t transactionId) {
+                                   state.viewport, state.frame);
+    }
+}
+
+void SurfaceInterceptor::addTransactionLocked(Increment* increment,
+        const Vector<ComposerState>& stateUpdates,
+        const DefaultKeyedVector< wp<IBinder>, DisplayDeviceState>& displays,
+        const Vector<DisplayState>& changedDisplays, uint32_t transactionFlags)
+{
     Transaction* transaction(increment->mutable_transaction());
     transaction->set_synchronous(transactionFlags & BnSurfaceComposer::eSynchronous);
     transaction->set_animation(transactionFlags & BnSurfaceComposer::eAnimation);
-    setTransactionOriginLocked(transaction, originPid, originUid);
-    transaction->set_id(transactionId);
     for (const auto& compState: stateUpdates) {
         addSurfaceChangesLocked(transaction, compState.state);
     }
@@ -531,8 +524,8 @@
     SurfaceCreation* creation(increment->mutable_surface_creation());
     creation->set_id(getLayerId(layer));
     creation->set_name(layer->getName());
-    creation->set_w(layer->mDrawingState.active_legacy.w);
-    creation->set_h(layer->mDrawingState.active_legacy.h);
+    creation->set_w(layer->mCurrentState.active_legacy.w);
+    creation->set_h(layer->mCurrentState.active_legacy.h);
 }
 
 void SurfaceInterceptor::addSurfaceDeletionLocked(Increment* increment,
@@ -631,18 +624,17 @@
     powerModeUpdate->set_mode(mode);
 }
 
-void SurfaceInterceptor::saveTransaction(
-        const Vector<ComposerState>& stateUpdates,
-        const DefaultKeyedVector<wp<IBinder>, DisplayDeviceState>& displays,
-        const Vector<DisplayState>& changedDisplays, uint32_t flags, int originPid, int originUid,
-        uint64_t transactionId) {
+void SurfaceInterceptor::saveTransaction(const Vector<ComposerState>& stateUpdates,
+        const DefaultKeyedVector< wp<IBinder>, DisplayDeviceState>& displays,
+        const Vector<DisplayState>& changedDisplays, uint32_t flags)
+{
     if (!mEnabled || (stateUpdates.size() <= 0 && changedDisplays.size() <= 0)) {
         return;
     }
     ATRACE_CALL();
     std::lock_guard<std::mutex> protoGuard(mTraceMutex);
     addTransactionLocked(createTraceIncrementLocked(), stateUpdates, displays, changedDisplays,
-                         flags, originPid, originUid, transactionId);
+            flags);
 }
 
 void SurfaceInterceptor::saveSurfaceCreation(const sp<const Layer>& layer) {
