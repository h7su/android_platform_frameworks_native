--- conflicted
+++ resolved
@@ -39,10 +39,16 @@
 #include <utils/RefBase.h>
 #include <utils/Timers.h>
 
-#include "DisplayHardware/DisplayIdentification.h"
+#include "MainThreadGuard.h"
+
+#include <ui/DisplayIdentification.h>
 #include "DisplayHardware/DisplayMode.h"
 #include "DisplayHardware/Hal.h"
 #include "DisplayHardware/PowerAdvisor.h"
+
+#include "Scheduler/RefreshRateConfigs.h"
+
+#include "TracedOrdinal.h"
 
 namespace android {
 
@@ -50,6 +56,7 @@
 class HWComposer;
 class IGraphicBufferProducer;
 class Layer;
+class RefreshRateOverlay;
 class SurfaceFlinger;
 
 struct CompositionInfo;
@@ -64,6 +71,7 @@
 public:
     constexpr static float sDefaultMinLumiance = 0.0;
     constexpr static float sDefaultMaxLumiance = 500.0;
+    enum { eReceivesInput = 0x01 };
 
     explicit DisplayDevice(DisplayDeviceCreationArgs& args);
 
@@ -78,6 +86,7 @@
 
     bool isVirtual() const { return !mConnectionType; }
     bool isPrimary() const { return mIsPrimary; }
+    bool isInternal() const { return mConnectionType == ui::DisplayConnectionType::Internal; }
 
     // isSecure indicates whether this display can be trusted to display
     // secure surfaces.
@@ -90,18 +99,24 @@
     void setLayerStack(ui::LayerStack);
     void setDisplaySize(int width, int height);
     void setProjection(ui::Rotation orientation, Rect viewport, Rect frame);
+    void stageBrightness(float brightness) REQUIRES(SF_MAIN_THREAD);
+    void persistBrightness(bool needsComposite) REQUIRES(SF_MAIN_THREAD);
+    bool isBrightnessStale() const REQUIRES(SF_MAIN_THREAD);
+    void setFlags(uint32_t flags);
 
     ui::Rotation getPhysicalOrientation() const { return mPhysicalOrientation; }
     ui::Rotation getOrientation() const { return mOrientation; }
 
     static ui::Transform::RotationFlags getPrimaryDisplayRotationFlags();
 
+    std::optional<float> getStagedBrightness() const REQUIRES(SF_MAIN_THREAD);
     ui::Transform::RotationFlags getTransformHint() const;
     const ui::Transform& getTransform() const;
     const Rect& getLayerStackSpaceRect() const;
     const Rect& getOrientedDisplaySpaceRect() const;
     bool needsFiltering() const;
     ui::LayerStack getLayerStack() const;
+    bool receivesInput() const { return mFlags & eReceivesInput; }
 
     DisplayId getId() const;
 
@@ -142,11 +157,14 @@
     // respectively if hardware composer doesn't return meaningful values.
     HdrCapabilities getHdrCapabilities() const;
 
+    // Returns the boot display mode preferred by the implementation.
+    ui::DisplayModeId getPreferredBootModeId() const;
+
     // Return true if intent is supported by the display.
     bool hasRenderIntent(ui::RenderIntent intent) const;
 
-    const Rect& getBounds() const;
-    const Rect& bounds() const { return getBounds(); }
+    const Rect getBounds() const;
+    const Rect bounds() const { return getBounds(); }
 
     void setDisplayName(const std::string& displayName);
     const std::string& getDisplayName() const { return mDisplayName; }
@@ -156,8 +174,6 @@
         return mDeviceProductInfo;
     }
 
-<<<<<<< HEAD
-=======
     struct InputInfo {
         gui::DisplayInfo info;
         ui::Transform transform;
@@ -167,7 +183,6 @@
 
     InputInfo getInputInfo() const;
 
->>>>>>> e90a2051
     /* ------------------------------------------------------------------------
      * Display power mode management.
      */
@@ -184,10 +199,28 @@
      * Display mode management.
      */
     const DisplayModePtr& getActiveMode() const;
-    void setActiveMode(DisplayModeId);
-    status_t initiateModeChange(DisplayModeId modeId,
+
+    struct ActiveModeInfo {
+        DisplayModePtr mode;
+        scheduler::DisplayModeEvent event = scheduler::DisplayModeEvent::None;
+
+        bool operator!=(const ActiveModeInfo& other) const {
+            return mode != other.mode || event != other.event;
+        }
+    };
+
+    bool setDesiredActiveMode(const ActiveModeInfo&) EXCLUDES(mActiveModeLock);
+    std::optional<ActiveModeInfo> getDesiredActiveMode() const EXCLUDES(mActiveModeLock);
+    void clearDesiredActiveModeState() EXCLUDES(mActiveModeLock);
+    ActiveModeInfo getUpcomingActiveMode() const REQUIRES(SF_MAIN_THREAD) {
+        return mUpcomingActiveMode;
+    }
+
+    void setActiveMode(DisplayModeId) REQUIRES(SF_MAIN_THREAD);
+    status_t initiateModeChange(const ActiveModeInfo&,
                                 const hal::VsyncPeriodChangeConstraints& constraints,
-                                hal::VsyncPeriodChangeTimeline* outTimeline) const;
+                                hal::VsyncPeriodChangeTimeline* outTimeline)
+            REQUIRES(SF_MAIN_THREAD);
 
     // Return the immutable list of supported display modes. The HWC may report different modes
     // after a hotplug reconnect event, in which case the DisplayDevice object will be recreated.
@@ -198,6 +231,22 @@
     // supported mode may be no longer supported for some devices like TVs and
     // set-top boxes after a hotplug reconnect.
     DisplayModePtr getMode(DisplayModeId) const;
+
+    // Returns the refresh rate configs for this display.
+    scheduler::RefreshRateConfigs& refreshRateConfigs() const { return *mRefreshRateConfigs; }
+
+    // Returns a shared pointer to the refresh rate configs for this display.
+    // Clients can store this refresh rate configs and use it even if the DisplayDevice
+    // is destroyed.
+    std::shared_ptr<scheduler::RefreshRateConfigs> holdRefreshRateConfigs() const {
+        return mRefreshRateConfigs;
+    }
+
+    // Enables an overlay to be displayed with the current refresh rate
+    void enableRefreshRateOverlay(bool enable, bool showSpinner);
+    bool isRefreshRateOverlayEnabled() const { return mRefreshRateOverlay != nullptr; }
+    bool onKernelTimerChanged(std::optional<DisplayModeId>, bool timerExpired);
+    void animateRefreshRateOverlay();
 
     void onVsync(nsecs_t timestamp);
     nsecs_t getVsyncPeriodFromHWC() const;
@@ -223,6 +272,8 @@
     const std::shared_ptr<compositionengine::Display> mCompositionDisplay;
 
     std::string mDisplayName;
+    std::string mActiveModeFPSTrace;
+    std::string mActiveModeFPSHwcTrace;
 
     const ui::Rotation mPhysicalOrientation;
     ui::Rotation mOrientation = ui::ROTATION_0;
@@ -232,16 +283,29 @@
     hardware::graphics::composer::hal::PowerMode mPowerMode =
             hardware::graphics::composer::hal::PowerMode::OFF;
     DisplayModePtr mActiveMode;
+    std::optional<float> mStagedBrightness = std::nullopt;
+    float mBrightness = -1.f;
     const DisplayModes mSupportedModes;
 
     std::atomic<nsecs_t> mLastHwVsync = 0;
 
-    // TODO(b/74619554): Remove special cases for primary display.
+    // TODO(b/182939859): Remove special cases for primary display.
     const bool mIsPrimary;
 
+    uint32_t mFlags = 0;
+
     std::optional<DeviceProductInfo> mDeviceProductInfo;
 
     std::vector<ui::Hdr> mOverrideHdrTypes;
+
+    std::shared_ptr<scheduler::RefreshRateConfigs> mRefreshRateConfigs;
+    std::unique_ptr<RefreshRateOverlay> mRefreshRateOverlay;
+
+    mutable std::mutex mActiveModeLock;
+    ActiveModeInfo mDesiredActiveMode GUARDED_BY(mActiveModeLock);
+    TracedOrdinal<bool> mDesiredActiveModeChanged
+            GUARDED_BY(mActiveModeLock) = {"DesiredActiveModeChanged", false};
+    ActiveModeInfo mUpcomingActiveMode GUARDED_BY(SF_MAIN_THREAD);
 };
 
 struct DisplayDeviceState {
@@ -263,7 +327,8 @@
     int32_t sequenceId = sNextSequenceId++;
     std::optional<Physical> physical;
     sp<IGraphicBufferProducer> surface;
-    ui::LayerStack layerStack = ui::NO_LAYER_STACK;
+    ui::LayerStack layerStack;
+    uint32_t flags = 0;
     Rect layerStackSpaceRect;
     Rect orientedDisplaySpaceRect;
     ui::Rotation orientation = ui::ROTATION_0;
@@ -286,6 +351,7 @@
     HWComposer& hwComposer;
     const wp<IBinder> displayToken;
     const std::shared_ptr<compositionengine::Display> compositionDisplay;
+    std::shared_ptr<scheduler::RefreshRateConfigs> refreshRateConfigs;
 
     int32_t sequenceId{0};
     std::optional<ui::DisplayConnectionType> connectionType;
@@ -301,18 +367,7 @@
             hardware::graphics::composer::hal::PowerMode::ON};
     bool isPrimary{false};
     DisplayModes supportedModes;
+    DisplayModeId activeModeId;
 };
 
-// Predicates for display lookup.
-
-struct WithLayerStack {
-    explicit WithLayerStack(ui::LayerStack layerStack) : layerStack(layerStack) {}
-
-    bool operator()(const DisplayDevice& display) const {
-        return display.getLayerStack() == layerStack;
-    }
-
-    ui::LayerStack layerStack;
-};
-
 } // namespace android