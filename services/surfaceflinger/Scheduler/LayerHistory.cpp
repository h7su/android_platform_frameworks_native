--- conflicted
+++ resolved
@@ -33,7 +33,6 @@
 
 #include "../Layer.h"
 #include "LayerInfo.h"
-#include "SchedulerUtils.h"
 
 namespace android::scheduler {
 
@@ -75,62 +74,46 @@
 }
 } // namespace
 
-LayerHistory::LayerHistory(const RefreshRateConfigs& refreshRateConfigs)
+LayerHistory::LayerHistory()
       : mTraceEnabled(traceEnabled()), mUseFrameRatePriority(useFrameRatePriority()) {
     LayerInfo::setTraceEnabled(mTraceEnabled);
-    LayerInfo::setRefreshRateConfigs(refreshRateConfigs);
 }
 
 LayerHistory::~LayerHistory() = default;
 
 void LayerHistory::registerLayer(Layer* layer, LayerVoteType type) {
     std::lock_guard lock(mLock);
-<<<<<<< HEAD
-    for (const auto& info : mLayerInfos) {
-        LOG_ALWAYS_FATAL_IF(info.first == layer, "%s already registered", layer->getName().c_str());
-    }
-=======
     LOG_ALWAYS_FATAL_IF(findLayer(layer->getSequence()).first != LayerStatus::NotFound,
                         "%s already registered", layer->getName().c_str());
->>>>>>> 013d28fc
     auto info = std::make_unique<LayerInfo>(layer->getName(), layer->getOwnerUid(), type);
-    mLayerInfos.emplace_back(layer, std::move(info));
+
+    // The layer can be placed on either map, it is assumed that partitionLayers() will be called
+    // to correct them.
+    mInactiveLayerInfos.insert({layer->getSequence(), std::make_pair(layer, std::move(info))});
 }
 
 void LayerHistory::deregisterLayer(Layer* layer) {
     std::lock_guard lock(mLock);
-
-    const auto it = std::find_if(mLayerInfos.begin(), mLayerInfos.end(),
-                                 [layer](const auto& pair) { return pair.first == layer; });
-    LOG_ALWAYS_FATAL_IF(it == mLayerInfos.end(), "%s: unknown layer %p", __FUNCTION__, layer);
-
-    const size_t i = static_cast<size_t>(it - mLayerInfos.begin());
-    if (i < mActiveLayersEnd) {
-        mActiveLayersEnd--;
-    }
-    const size_t last = mLayerInfos.size() - 1;
-    std::swap(mLayerInfos[i], mLayerInfos[last]);
-    mLayerInfos.erase(mLayerInfos.begin() + static_cast<long>(last));
+    if (!mActiveLayerInfos.erase(layer->getSequence())) {
+        if (!mInactiveLayerInfos.erase(layer->getSequence())) {
+            LOG_ALWAYS_FATAL("%s: unknown layer %p", __FUNCTION__, layer);
+        }
+    }
 }
 
 void LayerHistory::record(Layer* layer, nsecs_t presentTime, nsecs_t now,
                           LayerUpdateType updateType) {
     std::lock_guard lock(mLock);
-
-<<<<<<< HEAD
-    const auto it = std::find_if(mLayerInfos.begin(), mLayerInfos.end(),
-                                 [layer](const auto& pair) { return pair.first == layer; });
-    if (it == mLayerInfos.end()) {
-=======
+    auto id = layer->getSequence();
+
     auto [found, layerPair] = findLayer(id);
     if (found == LayerStatus::NotFound) {
->>>>>>> 013d28fc
         // Offscreen layer
         ALOGV("%s: %s not registered", __func__, layer->getName().c_str());
         return;
     }
 
-    const auto& info = it->second;
+    const auto& info = layerPair->second;
     const auto layerProps = LayerInfo::LayerProps{
             .visible = layer->isVisible(),
             .bounds = layer->getBounds(),
@@ -142,16 +125,6 @@
     info->setLastPresentTime(presentTime, now, updateType, mModeChangePending, layerProps);
 
     // Activate layer if inactive.
-<<<<<<< HEAD
-    if (const auto end = activeLayers().end(); it >= end) {
-        std::iter_swap(it, end);
-        mActiveLayersEnd++;
-    }
-}
-
-LayerHistory::Summary LayerHistory::summarize(nsecs_t now) {
-    LayerHistory::Summary summary;
-=======
     if (found == LayerStatus::LayerInInactiveMap) {
         mActiveLayerInfos.insert(
                 {id, std::make_pair(layerPair->first, std::move(layerPair->second))});
@@ -161,23 +134,19 @@
 
 auto LayerHistory::summarize(const RefreshRateConfigs& configs, nsecs_t now) -> Summary {
     Summary summary;
->>>>>>> 013d28fc
 
     std::lock_guard lock(mLock);
 
     partitionLayers(now);
 
-    for (const auto& [layer, info] : activeLayers()) {
+    for (const auto& [key, value] : mActiveLayerInfos) {
+        auto& info = value.second;
         const auto frameRateSelectionPriority = info->getFrameRateSelectionPriority();
         const auto layerFocused = Layer::isLayerFocusedBasedOnPriority(frameRateSelectionPriority);
         ALOGV("%s has priority: %d %s focused", info->getName().c_str(), frameRateSelectionPriority,
               layerFocused ? "" : "not");
 
-<<<<<<< HEAD
-        const auto vote = info->getRefreshRateVote(now);
-=======
         const auto vote = info->getRefreshRateVote(configs, now);
->>>>>>> 013d28fc
         // Skip NoVote layer as those don't have any requirements
         if (vote.type == LayerVoteType::NoVote) {
             continue;
@@ -205,12 +174,6 @@
 void LayerHistory::partitionLayers(nsecs_t now) {
     const nsecs_t threshold = getActiveLayerThreshold(now);
 
-<<<<<<< HEAD
-    // Collect expired and inactive layers after active layers.
-    size_t i = 0;
-    while (i < mActiveLayersEnd) {
-        auto& [layerUnsafe, info] = mLayerInfos[i];
-=======
     // iterate over inactive map
     LayerInfos::iterator it = mInactiveLayerInfos.begin();
     while (it != mInactiveLayerInfos.end()) {
@@ -233,9 +196,7 @@
     it = mActiveLayerInfos.begin();
     while (it != mActiveLayerInfos.end()) {
         auto& [layerUnsafe, info] = it->second;
->>>>>>> 013d28fc
         if (isLayerActive(*info, threshold)) {
-            i++;
             // Set layer vote if set
             const auto frameRate = info->getSetFrameRateVote();
             const auto voteType = [&]() {
@@ -257,13 +218,7 @@
             } else {
                 info->resetLayerVote();
             }
-            continue;
-        }
-
-<<<<<<< HEAD
-        if (CC_UNLIKELY(mTraceEnabled)) {
-            trace(*info, LayerHistory::LayerVoteType::NoVote, 0);
-=======
+
             it++;
         } else {
             if (CC_UNLIKELY(mTraceEnabled)) {
@@ -273,28 +228,19 @@
             // move this to the inactive map
             mInactiveLayerInfos.insert({it->first, std::move(it->second)});
             it = mActiveLayerInfos.erase(it);
->>>>>>> 013d28fc
-        }
-
-        info->onLayerInactive(now);
-        std::swap(mLayerInfos[i], mLayerInfos[--mActiveLayersEnd]);
+        }
     }
 }
 
 void LayerHistory::clear() {
     std::lock_guard lock(mLock);
-
-    for (const auto& [layer, info] : activeLayers()) {
-        info->clearHistory(systemTime());
+    for (const auto& [key, value] : mActiveLayerInfos) {
+        value.second->clearHistory(systemTime());
     }
 }
 
 std::string LayerHistory::dump() const {
     std::lock_guard lock(mLock);
-<<<<<<< HEAD
-    return base::StringPrintf("LayerHistory{size=%zu, active=%zu}", mLayerInfos.size(),
-                              mActiveLayersEnd);
-=======
     return base::StringPrintf("LayerHistory{size=%zu, active=%zu}",
                               mActiveLayerInfos.size() + mInactiveLayerInfos.size(),
                               mActiveLayerInfos.size());
@@ -320,7 +266,6 @@
         return {LayerStatus::LayerInInactiveMap, &(it->second)};
     }
     return {LayerStatus::NotFound, nullptr};
->>>>>>> 013d28fc
 }
 
 } // namespace android::scheduler