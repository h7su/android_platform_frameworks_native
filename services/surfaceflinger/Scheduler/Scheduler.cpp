/*
 * Copyright 2018 The Android Open Source Project
 *
 * Licensed under the Apache License, Version 2.0 (the "License");
 * you may not use this file except in compliance with the License.
 * You may obtain a copy of the License at
 *
 *      http://www.apache.org/licenses/LICENSE-2.0
 *
 * Unless required by applicable law or agreed to in writing, software
 * distributed under the License is distributed on an "AS IS" BASIS,
 * WITHOUT WARRANTIES OR CONDITIONS OF ANY KIND, either express or implied.
 * See the License for the specific language governing permissions and
 * limitations under the License.
 */

#undef LOG_TAG
#define LOG_TAG "Scheduler"
#define ATRACE_TAG ATRACE_TAG_GRAPHICS

#include "Scheduler.h"

#include <android-base/properties.h>
#include <android-base/stringprintf.h>
#include <android/hardware/configstore/1.0/ISurfaceFlingerConfigs.h>
#include <android/hardware/configstore/1.1/ISurfaceFlingerConfigs.h>
#include <configstore/Utils.h>
#include <input/InputWindow.h>
#include <system/window.h>
#include <ui/DisplayStatInfo.h>
#include <utils/Timers.h>
#include <utils/Trace.h>

#include <FrameTimeline/FrameTimeline.h>
#include <algorithm>
#include <cinttypes>
#include <cstdint>
#include <functional>
#include <memory>
#include <numeric>

#include "../Layer.h"
#include "DispSyncSource.h"
#include "EventThread.h"
#include "InjectVSyncSource.h"
#include "OneShotTimer.h"
#include "SchedulerUtils.h"
#include "SurfaceFlingerProperties.h"
#include "Timer.h"
#include "VSyncDispatchTimerQueue.h"
#include "VSyncPredictor.h"
#include "VSyncReactor.h"
#include "VsyncController.h"

#define RETURN_IF_INVALID_HANDLE(handle, ...)                        \
    do {                                                             \
        if (mConnections.count(handle) == 0) {                       \
            ALOGE("Invalid connection handle %" PRIuPTR, handle.id); \
            return __VA_ARGS__;                                      \
        }                                                            \
    } while (false)

using namespace std::string_literals;

namespace android {

namespace {

std::unique_ptr<scheduler::VSyncTracker> createVSyncTracker() {
    // TODO(b/144707443): Tune constants.
    constexpr int kDefaultRate = 60;
    constexpr auto initialPeriod = std::chrono::duration<nsecs_t, std::ratio<1, kDefaultRate>>(1);
    constexpr nsecs_t idealPeriod =
            std::chrono::duration_cast<std::chrono::nanoseconds>(initialPeriod).count();
    constexpr size_t vsyncTimestampHistorySize = 20;
    constexpr size_t minimumSamplesForPrediction = 6;
    constexpr uint32_t discardOutlierPercent = 20;
    return std::make_unique<scheduler::VSyncPredictor>(idealPeriod, vsyncTimestampHistorySize,
                                                       minimumSamplesForPrediction,
                                                       discardOutlierPercent);
}

std::unique_ptr<scheduler::VSyncDispatch> createVSyncDispatch(scheduler::VSyncTracker& tracker) {
    // TODO(b/144707443): Tune constants.
    constexpr std::chrono::nanoseconds vsyncMoveThreshold = 3ms;
    constexpr std::chrono::nanoseconds timerSlack = 500us;
    return std::make_unique<
            scheduler::VSyncDispatchTimerQueue>(std::make_unique<scheduler::Timer>(), tracker,
                                                timerSlack.count(), vsyncMoveThreshold.count());
}

const char* toContentDetectionString(bool useContentDetection) {
    return useContentDetection ? "on" : "off";
}

} // namespace

class PredictedVsyncTracer {
public:
    PredictedVsyncTracer(scheduler::VSyncDispatch& dispatch)
          : mRegistration(dispatch, std::bind(&PredictedVsyncTracer::callback, this),
                          "PredictedVsyncTracer") {
        scheduleRegistration();
    }

private:
    TracedOrdinal<bool> mParity = {"VSYNC-predicted", 0};
    scheduler::VSyncCallbackRegistration mRegistration;

    void scheduleRegistration() { mRegistration.schedule({0, 0, 0}); }

    void callback() {
        mParity = !mParity;
        scheduleRegistration();
    }
};

Scheduler::Scheduler(const scheduler::RefreshRateConfigs& configs, ISchedulerCallback& callback)
      : Scheduler(configs, callback,
                  {.supportKernelTimer = sysprop::support_kernel_idle_timer(false),
                   .useContentDetection = sysprop::use_content_detection_for_refresh_rate(false)}) {
}

Scheduler::Scheduler(const scheduler::RefreshRateConfigs& configs, ISchedulerCallback& callback,
                     Options options)
      : Scheduler(createVsyncSchedule(options.supportKernelTimer), configs, callback,
                  createLayerHistory(configs), options) {
    using namespace sysprop;

    const int setIdleTimerMs = base::GetIntProperty("debug.sf.set_idle_timer_ms"s, 0);

    if (const auto millis = setIdleTimerMs ? setIdleTimerMs : set_idle_timer_ms(0); millis > 0) {
        const auto callback = mOptions.supportKernelTimer ? &Scheduler::kernelIdleTimerCallback
                                                          : &Scheduler::idleTimerCallback;
        mIdleTimer.emplace(
                "IdleTimer", std::chrono::milliseconds(millis),
                [this, callback] { std::invoke(callback, this, TimerState::Reset); },
                [this, callback] { std::invoke(callback, this, TimerState::Expired); });
        mIdleTimer->start();
    }

    if (const int64_t millis = set_touch_timer_ms(0); millis > 0) {
        // Touch events are coming to SF every 100ms, so the timer needs to be higher than that
        mTouchTimer.emplace(
                "TouchTimer", std::chrono::milliseconds(millis),
                [this] { touchTimerCallback(TimerState::Reset); },
                [this] { touchTimerCallback(TimerState::Expired); });
        mTouchTimer->start();
    }

    if (const int64_t millis = set_display_power_timer_ms(0); millis > 0) {
        mDisplayPowerTimer.emplace(
                "DisplayPowerTimer", std::chrono::milliseconds(millis),
                [this] { displayPowerTimerCallback(TimerState::Reset); },
                [this] { displayPowerTimerCallback(TimerState::Expired); });
        mDisplayPowerTimer->start();
    }
}

Scheduler::Scheduler(VsyncSchedule schedule, const scheduler::RefreshRateConfigs& configs,
                     ISchedulerCallback& schedulerCallback,
                     std::unique_ptr<LayerHistory> layerHistory, Options options)
      : mOptions(options),
        mVsyncSchedule(std::move(schedule)),
        mLayerHistory(std::move(layerHistory)),
        mSchedulerCallback(schedulerCallback),
        mRefreshRateConfigs(configs),
        mPredictedVsyncTracer(
                base::GetBoolProperty("debug.sf.show_predicted_vsync", false)
                        ? std::make_unique<PredictedVsyncTracer>(*mVsyncSchedule.dispatch)
                        : nullptr) {
    mSchedulerCallback.setVsyncEnabled(false);
}

Scheduler::~Scheduler() {
    // Ensure the OneShotTimer threads are joined before we start destroying state.
    mDisplayPowerTimer.reset();
    mTouchTimer.reset();
    mIdleTimer.reset();
}

Scheduler::VsyncSchedule Scheduler::createVsyncSchedule(bool supportKernelTimer) {
    auto clock = std::make_unique<scheduler::SystemClock>();
    auto tracker = createVSyncTracker();
    auto dispatch = createVSyncDispatch(*tracker);

    // TODO(b/144707443): Tune constants.
    constexpr size_t pendingFenceLimit = 20;
    auto controller =
            std::make_unique<scheduler::VSyncReactor>(std::move(clock), *tracker, pendingFenceLimit,
                                                      supportKernelTimer);
    return {std::move(controller), std::move(tracker), std::move(dispatch)};
}

std::unique_ptr<LayerHistory> Scheduler::createLayerHistory(
        const scheduler::RefreshRateConfigs& configs) {
    return std::make_unique<scheduler::LayerHistory>(configs);
}

std::unique_ptr<VSyncSource> Scheduler::makePrimaryDispSyncSource(
        const char* name, std::chrono::nanoseconds workDuration,
        std::chrono::nanoseconds readyDuration, bool traceVsync) {
    return std::make_unique<scheduler::DispSyncSource>(*mVsyncSchedule.dispatch, workDuration,
                                                       readyDuration, traceVsync, name);
}

std::optional<Fps> Scheduler::getFrameRateOverride(uid_t uid) const {
    if (!mRefreshRateConfigs.supportsFrameRateOverride()) {
        return std::nullopt;
    }

    std::lock_guard lock(mFrameRateOverridesMutex);
    {
        const auto iter = mFrameRateOverridesFromBackdoor.find(uid);
        if (iter != mFrameRateOverridesFromBackdoor.end()) {
            return std::make_optional<Fps>(iter->second);
        }
    }

    {
        const auto iter = mFrameRateOverridesByContent.find(uid);
        if (iter != mFrameRateOverridesByContent.end()) {
            return std::make_optional<Fps>(iter->second);
        }
    }

    return std::nullopt;
}

bool Scheduler::isVsyncValid(nsecs_t expectedVsyncTimestamp, uid_t uid) const {
    const auto frameRate = getFrameRateOverride(uid);
    if (!frameRate.has_value()) {
        return true;
    }

    return mVsyncSchedule.tracker->isVSyncInPhase(expectedVsyncTimestamp, *frameRate);
}

impl::EventThread::ThrottleVsyncCallback Scheduler::makeThrottleVsyncCallback() const {
    if (!mRefreshRateConfigs.supportsFrameRateOverride()) {
        return {};
    }

    return [this](nsecs_t expectedVsyncTimestamp, uid_t uid) {
        return !isVsyncValid(expectedVsyncTimestamp, uid);
    };
}

impl::EventThread::GetVsyncPeriodFunction Scheduler::makeGetVsyncPeriodFunction() const {
    return [this](uid_t uid) {
        nsecs_t basePeriod = mRefreshRateConfigs.getCurrentRefreshRate().getVsyncPeriod();
        const auto frameRate = getFrameRateOverride(uid);
        if (!frameRate.has_value()) {
            return basePeriod;
        }

        const auto divider = scheduler::RefreshRateConfigs::getFrameRateDivider(
            mRefreshRateConfigs.getCurrentRefreshRate().getFps(), *frameRate);
        if (divider <= 1) {
            return basePeriod;
        }
        return basePeriod * divider;
    };
}

Scheduler::ConnectionHandle Scheduler::createConnection(
        const char* connectionName, frametimeline::TokenManager* tokenManager,
        std::chrono::nanoseconds workDuration, std::chrono::nanoseconds readyDuration,
        impl::EventThread::InterceptVSyncsCallback interceptCallback) {
    auto vsyncSource = makePrimaryDispSyncSource(connectionName, workDuration, readyDuration);
    auto throttleVsync = makeThrottleVsyncCallback();
    auto getVsyncPeriod = makeGetVsyncPeriodFunction();
    auto eventThread = std::make_unique<impl::EventThread>(std::move(vsyncSource), tokenManager,
                                                           std::move(interceptCallback),
                                                           std::move(throttleVsync),
                                                           std::move(getVsyncPeriod));
    return createConnection(std::move(eventThread));
}

Scheduler::ConnectionHandle Scheduler::createConnection(std::unique_ptr<EventThread> eventThread) {
    const ConnectionHandle handle = ConnectionHandle{mNextConnectionHandleId++};
    ALOGV("Creating a connection handle with ID %" PRIuPTR, handle.id);

    auto connection = createConnectionInternal(eventThread.get());

    std::lock_guard<std::mutex> lock(mConnectionsLock);
    mConnections.emplace(handle, Connection{connection, std::move(eventThread)});
    return handle;
}

sp<EventThreadConnection> Scheduler::createConnectionInternal(
        EventThread* eventThread, ISurfaceComposer::EventRegistrationFlags eventRegistration) {
    return eventThread->createEventConnection([&] { resync(); }, eventRegistration);
}

sp<IDisplayEventConnection> Scheduler::createDisplayEventConnection(
        ConnectionHandle handle, ISurfaceComposer::EventRegistrationFlags eventRegistration) {
    std::lock_guard<std::mutex> lock(mConnectionsLock);
    RETURN_IF_INVALID_HANDLE(handle, nullptr);
    return createConnectionInternal(mConnections[handle].thread.get(), eventRegistration);
}

sp<EventThreadConnection> Scheduler::getEventConnection(ConnectionHandle handle) {
    std::lock_guard<std::mutex> lock(mConnectionsLock);
    RETURN_IF_INVALID_HANDLE(handle, nullptr);
    return mConnections[handle].connection;
}

void Scheduler::onHotplugReceived(ConnectionHandle handle, PhysicalDisplayId displayId,
                                  bool connected) {
    android::EventThread* thread;
    {
        std::lock_guard<std::mutex> lock(mConnectionsLock);
        RETURN_IF_INVALID_HANDLE(handle);
        thread = mConnections[handle].thread.get();
    }

    thread->onHotplugReceived(displayId, connected);
}

void Scheduler::onScreenAcquired(ConnectionHandle handle) {
    android::EventThread* thread;
    {
        std::lock_guard<std::mutex> lock(mConnectionsLock);
        RETURN_IF_INVALID_HANDLE(handle);
        thread = mConnections[handle].thread.get();
    }
    thread->onScreenAcquired();
}

void Scheduler::onScreenReleased(ConnectionHandle handle) {
    android::EventThread* thread;
    {
        std::lock_guard<std::mutex> lock(mConnectionsLock);
        RETURN_IF_INVALID_HANDLE(handle);
        thread = mConnections[handle].thread.get();
    }
    thread->onScreenReleased();
}

void Scheduler::onFrameRateOverridesChanged(ConnectionHandle handle, PhysicalDisplayId displayId) {
<<<<<<< HEAD
    std::vector<FrameRateOverride> overrides;
    {
        std::lock_guard lock(mFrameRateOverridesMutex);
        for (const auto& [uid, frameRate] : mFrameRateOverridesFromBackdoor) {
            overrides.emplace_back(FrameRateOverride{uid, frameRate.getValue()});
        }
        for (const auto& [uid, frameRate] : mFrameRateOverridesByContent) {
            if (mFrameRateOverridesFromBackdoor.count(uid) == 0) {
                overrides.emplace_back(FrameRateOverride{uid, frameRate.getValue()});
            }
        }
    }
=======
    const auto refreshRateConfigs = holdRefreshRateConfigs();
    const bool supportsFrameRateOverrideByContent =
            refreshRateConfigs->supportsFrameRateOverrideByContent();

    std::vector<FrameRateOverride> overrides =
            mFrameRateOverrideMappings.getAllFrameRateOverrides(supportsFrameRateOverrideByContent);

>>>>>>> 013d28fc
    android::EventThread* thread;
    {
        std::lock_guard lock(mConnectionsLock);
        RETURN_IF_INVALID_HANDLE(handle);
        thread = mConnections[handle].thread.get();
    }
    thread->onFrameRateOverridesChanged(displayId, std::move(overrides));
}

void Scheduler::onPrimaryDisplayModeChanged(ConnectionHandle handle, PhysicalDisplayId displayId,
                                            DisplayModeId modeId, nsecs_t vsyncPeriod) {
    {
        std::lock_guard<std::mutex> lock(mFeatureStateLock);
        // Cache the last reported modes for primary display.
        mFeatures.cachedModeChangedParams = {handle, displayId, modeId, vsyncPeriod};

        // Invalidate content based refresh rate selection so it could be calculated
        // again for the new refresh rate.
        mFeatures.contentRequirements.clear();
    }
    onNonPrimaryDisplayModeChanged(handle, displayId, modeId, vsyncPeriod);
}

void Scheduler::dispatchCachedReportedMode() {
    // Check optional fields first.
    if (!mFeatures.modeId.has_value()) {
        ALOGW("No mode ID found, not dispatching cached mode.");
        return;
    }
    if (!mFeatures.cachedModeChangedParams.has_value()) {
        ALOGW("No mode changed params found, not dispatching cached mode.");
        return;
    }

    const auto modeId = *mFeatures.modeId;
    const auto vsyncPeriod = mRefreshRateConfigs.getRefreshRateFromModeId(modeId).getVsyncPeriod();

    // If there is no change from cached mode, there is no need to dispatch an event
    if (modeId == mFeatures.cachedModeChangedParams->modeId &&
        vsyncPeriod == mFeatures.cachedModeChangedParams->vsyncPeriod) {
        return;
    }

    mFeatures.cachedModeChangedParams->modeId = modeId;
    mFeatures.cachedModeChangedParams->vsyncPeriod = vsyncPeriod;
    onNonPrimaryDisplayModeChanged(mFeatures.cachedModeChangedParams->handle,
                                   mFeatures.cachedModeChangedParams->displayId,
                                   mFeatures.cachedModeChangedParams->modeId,
                                   mFeatures.cachedModeChangedParams->vsyncPeriod);
}

void Scheduler::onNonPrimaryDisplayModeChanged(ConnectionHandle handle, PhysicalDisplayId displayId,
                                               DisplayModeId modeId, nsecs_t vsyncPeriod) {
    android::EventThread* thread;
    {
        std::lock_guard<std::mutex> lock(mConnectionsLock);
        RETURN_IF_INVALID_HANDLE(handle);
        thread = mConnections[handle].thread.get();
    }
    thread->onModeChanged(displayId, modeId, vsyncPeriod);
}

size_t Scheduler::getEventThreadConnectionCount(ConnectionHandle handle) {
    std::lock_guard<std::mutex> lock(mConnectionsLock);
    RETURN_IF_INVALID_HANDLE(handle, 0);
    return mConnections[handle].thread->getEventThreadConnectionCount();
}

void Scheduler::dump(ConnectionHandle handle, std::string& result) const {
    android::EventThread* thread;
    {
        std::lock_guard<std::mutex> lock(mConnectionsLock);
        RETURN_IF_INVALID_HANDLE(handle);
        thread = mConnections.at(handle).thread.get();
    }
    thread->dump(result);
}

void Scheduler::setDuration(ConnectionHandle handle, std::chrono::nanoseconds workDuration,
                            std::chrono::nanoseconds readyDuration) {
    android::EventThread* thread;
    {
        std::lock_guard<std::mutex> lock(mConnectionsLock);
        RETURN_IF_INVALID_HANDLE(handle);
        thread = mConnections[handle].thread.get();
    }
    thread->setDuration(workDuration, readyDuration);
}

DisplayStatInfo Scheduler::getDisplayStatInfo(nsecs_t now) {
    const auto vsyncTime = mVsyncSchedule.tracker->nextAnticipatedVSyncTimeFrom(now);
    const auto vsyncPeriod = mVsyncSchedule.tracker->currentPeriod();
    return DisplayStatInfo{.vsyncTime = vsyncTime, .vsyncPeriod = vsyncPeriod};
}

Scheduler::ConnectionHandle Scheduler::enableVSyncInjection(bool enable) {
    if (mInjectVSyncs == enable) {
        return {};
    }

    ALOGV("%s VSYNC injection", enable ? "Enabling" : "Disabling");

    if (!mInjectorConnectionHandle) {
        auto vsyncSource = std::make_unique<InjectVSyncSource>();
        mVSyncInjector = vsyncSource.get();

        auto eventThread =
                std::make_unique<impl::EventThread>(std::move(vsyncSource),
                                                    /*tokenManager=*/nullptr,
                                                    impl::EventThread::InterceptVSyncsCallback(),
                                                    impl::EventThread::ThrottleVsyncCallback(),
                                                    impl::EventThread::GetVsyncPeriodFunction());

        // EventThread does not dispatch VSYNC unless the display is connected and powered on.
        eventThread->onHotplugReceived(PhysicalDisplayId::fromPort(0), true);
        eventThread->onScreenAcquired();

        mInjectorConnectionHandle = createConnection(std::move(eventThread));
    }

    mInjectVSyncs = enable;
    return mInjectorConnectionHandle;
}

bool Scheduler::injectVSync(nsecs_t when, nsecs_t expectedVSyncTime, nsecs_t deadlineTimestamp) {
    if (!mInjectVSyncs || !mVSyncInjector) {
        return false;
    }

    mVSyncInjector->onInjectSyncEvent(when, expectedVSyncTime, deadlineTimestamp);
    return true;
}

void Scheduler::enableHardwareVsync() {
    std::lock_guard<std::mutex> lock(mHWVsyncLock);
    if (!mPrimaryHWVsyncEnabled && mHWVsyncAvailable) {
        mVsyncSchedule.tracker->resetModel();
        mSchedulerCallback.setVsyncEnabled(true);
        mPrimaryHWVsyncEnabled = true;
    }
}

void Scheduler::disableHardwareVsync(bool makeUnavailable) {
    std::lock_guard<std::mutex> lock(mHWVsyncLock);
    if (mPrimaryHWVsyncEnabled) {
        mSchedulerCallback.setVsyncEnabled(false);
        mPrimaryHWVsyncEnabled = false;
    }
    if (makeUnavailable) {
        mHWVsyncAvailable = false;
    }
}

void Scheduler::resyncToHardwareVsync(bool makeAvailable, nsecs_t period) {
    {
        std::lock_guard<std::mutex> lock(mHWVsyncLock);
        if (makeAvailable) {
            mHWVsyncAvailable = makeAvailable;
        } else if (!mHWVsyncAvailable) {
            // Hardware vsync is not currently available, so abort the resync
            // attempt for now
            return;
        }
    }

    if (period <= 0) {
        return;
    }

    setVsyncPeriod(period);
}

void Scheduler::resync() {
    static constexpr nsecs_t kIgnoreDelay = ms2ns(750);

    const nsecs_t now = systemTime();
    const nsecs_t last = mLastResyncTime.exchange(now);

    if (now - last > kIgnoreDelay) {
        resyncToHardwareVsync(false, mRefreshRateConfigs.getCurrentRefreshRate().getVsyncPeriod());
    }
}

void Scheduler::setVsyncPeriod(nsecs_t period) {
    std::lock_guard<std::mutex> lock(mHWVsyncLock);
    mVsyncSchedule.controller->startPeriodTransition(period);

    if (!mPrimaryHWVsyncEnabled) {
        mVsyncSchedule.tracker->resetModel();
        mSchedulerCallback.setVsyncEnabled(true);
        mPrimaryHWVsyncEnabled = true;
    }
}

void Scheduler::addResyncSample(nsecs_t timestamp, std::optional<nsecs_t> hwcVsyncPeriod,
                                bool* periodFlushed) {
    bool needsHwVsync = false;
    *periodFlushed = false;
    { // Scope for the lock
        std::lock_guard<std::mutex> lock(mHWVsyncLock);
        if (mPrimaryHWVsyncEnabled) {
            needsHwVsync = mVsyncSchedule.controller->addHwVsyncTimestamp(timestamp, hwcVsyncPeriod,
                                                                          periodFlushed);
        }
    }

    if (needsHwVsync) {
        enableHardwareVsync();
    } else {
        disableHardwareVsync(false);
    }
}

void Scheduler::addPresentFence(const std::shared_ptr<FenceTime>& fenceTime) {
    if (mVsyncSchedule.controller->addPresentFence(fenceTime)) {
        enableHardwareVsync();
    } else {
        disableHardwareVsync(false);
    }
}

void Scheduler::setIgnorePresentFences(bool ignore) {
    mVsyncSchedule.controller->setIgnorePresentFences(ignore);
}

void Scheduler::registerLayer(Layer* layer) {
    scheduler::LayerHistory::LayerVoteType voteType;

    if (!mOptions.useContentDetection ||
        layer->getWindowType() == InputWindowInfo::Type::STATUS_BAR) {
        voteType = scheduler::LayerHistory::LayerVoteType::NoVote;
    } else if (layer->getWindowType() == InputWindowInfo::Type::WALLPAPER) {
        // Running Wallpaper at Min is considered as part of content detection.
        voteType = scheduler::LayerHistory::LayerVoteType::Min;
    } else {
        voteType = scheduler::LayerHistory::LayerVoteType::Heuristic;
    }

    // If the content detection feature is off, we still keep the layer history,
    // since we use it for other features (like Frame Rate API), so layers
    // still need to be registered.
    mLayerHistory->registerLayer(layer, voteType);
}

void Scheduler::deregisterLayer(Layer* layer) {
    mLayerHistory->deregisterLayer(layer);
}

void Scheduler::recordLayerHistory(Layer* layer, nsecs_t presentTime,
                                   LayerHistory::LayerUpdateType updateType) {
    if (mRefreshRateConfigs.canSwitch()) {
        mLayerHistory->record(layer, presentTime, systemTime(), updateType);
    }
}

void Scheduler::setModeChangePending(bool pending) {
    mLayerHistory->setModeChangePending(pending);
}

void Scheduler::chooseRefreshRateForContent() {
<<<<<<< HEAD
    if (!mRefreshRateConfigs.canSwitch()) return;

    ATRACE_CALL();

    scheduler::LayerHistory::Summary summary = mLayerHistory->summarize(systemTime());
    scheduler::RefreshRateConfigs::GlobalSignals consideredSignals;
    DisplayModeId newModeId;
    bool frameRateChanged;
    bool frameRateOverridesChanged;
    {
        std::lock_guard<std::mutex> lock(mFeatureStateLock);
        mFeatures.contentRequirements = summary;

        newModeId = calculateRefreshRateModeId(&consideredSignals);
        auto newRefreshRate = mRefreshRateConfigs.getRefreshRateFromModeId(newModeId);
        frameRateOverridesChanged =
                updateFrameRateOverrides(consideredSignals, newRefreshRate.getFps());

        if (mFeatures.modeId == newModeId) {
            // We don't need to change the display mode, but we might need to send an event
            // about a mode change, since it was suppressed due to a previous idleConsidered
            if (!consideredSignals.idle) {
                dispatchCachedReportedMode();
            }
            frameRateChanged = false;
        } else {
            mFeatures.modeId = newModeId;
            frameRateChanged = true;
        }
    }
    if (frameRateChanged) {
        auto newRefreshRate = mRefreshRateConfigs.getRefreshRateFromModeId(newModeId);
        mSchedulerCallback.changeRefreshRate(newRefreshRate,
                                             consideredSignals.idle ? ModeEvent::None
                                                                    : ModeEvent::Changed);
    }
    if (frameRateOverridesChanged) {
        mSchedulerCallback.triggerOnFrameRateOverridesChanged();
    }
=======
    const auto configs = holdRefreshRateConfigs();
    if (!configs->canSwitch()) return;

    ATRACE_CALL();

    LayerHistory::Summary summary = mLayerHistory.summarize(*configs, systemTime());
    applyPolicy(&Policy::contentRequirements, std::move(summary));
>>>>>>> 013d28fc
}

void Scheduler::resetIdleTimer() {
    if (mIdleTimer) {
        mIdleTimer->reset();
    }
}

void Scheduler::notifyTouchEvent() {
    if (mTouchTimer) {
        mTouchTimer->reset();

        if (mOptions.supportKernelTimer && mIdleTimer) {
            mIdleTimer->reset();
        }
    }
}

void Scheduler::setDisplayPowerState(bool normal) {
    {
        std::lock_guard<std::mutex> lock(mFeatureStateLock);
        mFeatures.isDisplayPowerStateNormal = normal;
    }

    if (mDisplayPowerTimer) {
        mDisplayPowerTimer->reset();
    }

    // Display Power event will boost the refresh rate to performance.
    // Clear Layer History to get fresh FPS detection
    mLayerHistory->clear();
}

void Scheduler::kernelIdleTimerCallback(TimerState state) {
    ATRACE_INT("ExpiredKernelIdleTimer", static_cast<int>(state));

    // TODO(145561154): cleanup the kernel idle timer implementation and the refresh rate
    // magic number
    const auto& refreshRate = mRefreshRateConfigs.getCurrentRefreshRate();
    constexpr Fps FPS_THRESHOLD_FOR_KERNEL_TIMER{65.0f};
    if (state == TimerState::Reset &&
        refreshRate.getFps().greaterThanWithMargin(FPS_THRESHOLD_FOR_KERNEL_TIMER)) {
        // If we're not in performance mode then the kernel timer shouldn't do
        // anything, as the refresh rate during DPU power collapse will be the
        // same.
        resyncToHardwareVsync(true /* makeAvailable */, refreshRate.getVsyncPeriod());
    } else if (state == TimerState::Expired &&
               refreshRate.getFps().lessThanOrEqualWithMargin(FPS_THRESHOLD_FOR_KERNEL_TIMER)) {
        // Disable HW VSYNC if the timer expired, as we don't need it enabled if
        // we're not pushing frames, and if we're in PERFORMANCE mode then we'll
        // need to update the VsyncController model anyway.
        disableHardwareVsync(false /* makeUnavailable */);
    }

    mSchedulerCallback.kernelTimerChanged(state == TimerState::Expired);
}

void Scheduler::idleTimerCallback(TimerState state) {
<<<<<<< HEAD
    handleTimerStateChanged(&mFeatures.idleTimer, state);
=======
    applyPolicy(&Policy::idleTimer, state);
>>>>>>> 013d28fc
    ATRACE_INT("ExpiredIdleTimer", static_cast<int>(state));
}

void Scheduler::touchTimerCallback(TimerState state) {
    const TouchState touch = state == TimerState::Reset ? TouchState::Active : TouchState::Inactive;
    // Touch event will boost the refresh rate to performance.
    // Clear layer history to get fresh FPS detection.
    // NOTE: Instead of checking all the layers, we should be checking the layer
    // that is currently on top. b/142507166 will give us this capability.
<<<<<<< HEAD
    if (handleTimerStateChanged(&mFeatures.touch, touch)) {
        mLayerHistory->clear();
=======
    if (applyPolicy(&Policy::touch, touch).touch) {
        mLayerHistory.clear();
>>>>>>> 013d28fc
    }
    ATRACE_INT("TouchState", static_cast<int>(touch));
}

void Scheduler::displayPowerTimerCallback(TimerState state) {
<<<<<<< HEAD
    handleTimerStateChanged(&mFeatures.displayPowerTimer, state);
=======
    applyPolicy(&Policy::displayPowerTimer, state);
>>>>>>> 013d28fc
    ATRACE_INT("ExpiredDisplayPowerTimer", static_cast<int>(state));
}

void Scheduler::dump(std::string& result) const {
    using base::StringAppendF;

    StringAppendF(&result, "+  Idle timer: %s\n", mIdleTimer ? mIdleTimer->dump().c_str() : "off");
    StringAppendF(&result, "+  Touch timer: %s\n",
                  mTouchTimer ? mTouchTimer->dump().c_str() : "off");
    StringAppendF(&result, "+  Content detection: %s %s\n\n",
                  toContentDetectionString(mOptions.useContentDetection),
                  mLayerHistory ? mLayerHistory->dump().c_str() : "(no layer history)");

    {
        std::lock_guard lock(mFrameRateOverridesMutex);
        StringAppendF(&result, "Frame Rate Overrides (backdoor): {");
        for (const auto& [uid, frameRate] : mFrameRateOverridesFromBackdoor) {
            StringAppendF(&result, "[uid: %d frameRate: %s], ", uid, to_string(frameRate).c_str());
        }
        StringAppendF(&result, "}\n");

        StringAppendF(&result, "Frame Rate Overrides (setFrameRate): {");
        for (const auto& [uid, frameRate] : mFrameRateOverridesByContent) {
            StringAppendF(&result, "[uid: %d frameRate: %s], ", uid, to_string(frameRate).c_str());
        }
        StringAppendF(&result, "}\n");
    }
}

void Scheduler::dumpVsync(std::string& s) const {
    using base::StringAppendF;

    StringAppendF(&s, "VSyncReactor:\n");
    mVsyncSchedule.controller->dump(s);
    StringAppendF(&s, "VSyncDispatch:\n");
    mVsyncSchedule.dispatch->dump(s);
}

<<<<<<< HEAD
bool Scheduler::updateFrameRateOverrides(
        scheduler::RefreshRateConfigs::GlobalSignals consideredSignals, Fps displayRefreshRate) {
    if (!mRefreshRateConfigs.supportsFrameRateOverride()) {
        return false;
    }
=======
bool Scheduler::updateFrameRateOverrides(GlobalSignals consideredSignals, Fps displayRefreshRate) {
    const auto refreshRateConfigs = holdRefreshRateConfigs();
>>>>>>> 013d28fc

    // we always update mFrameRateOverridesByContent here
    // supportsFrameRateOverridesByContent will be checked
    // when getting FrameRateOverrides from mFrameRateOverrideMappings
    if (!consideredSignals.idle) {
        const auto frameRateOverrides =
                mRefreshRateConfigs.getFrameRateOverrides(mFeatures.contentRequirements,
                                                          displayRefreshRate,
                                                          consideredSignals.touch);
        std::lock_guard lock(mFrameRateOverridesMutex);
        if (!std::equal(mFrameRateOverridesByContent.begin(), mFrameRateOverridesByContent.end(),
                        frameRateOverrides.begin(), frameRateOverrides.end(),
                        [](const std::pair<uid_t, Fps>& a, const std::pair<uid_t, Fps>& b) {
                            return a.first == b.first && a.second.equalsWithMargin(b.second);
                        })) {
            mFrameRateOverridesByContent = frameRateOverrides;
            return true;
        }
    }
    return false;
}

<<<<<<< HEAD
template <class T>
bool Scheduler::handleTimerStateChanged(T* currentState, T newState) {
    DisplayModeId newModeId;
=======
template <typename S, typename T>
auto Scheduler::applyPolicy(S Policy::*statePtr, T&& newState) -> GlobalSignals {
    DisplayModePtr newMode;
    GlobalSignals consideredSignals;

>>>>>>> 013d28fc
    bool refreshRateChanged = false;
    bool frameRateOverridesChanged;
    scheduler::RefreshRateConfigs::GlobalSignals consideredSignals;
    {
<<<<<<< HEAD
        std::lock_guard<std::mutex> lock(mFeatureStateLock);
        if (*currentState == newState) {
            return false;
        }
        *currentState = newState;
        newModeId = calculateRefreshRateModeId(&consideredSignals);
        const RefreshRate& newRefreshRate = mRefreshRateConfigs.getRefreshRateFromModeId(newModeId);
        frameRateOverridesChanged =
                updateFrameRateOverrides(consideredSignals, newRefreshRate.getFps());
        if (mFeatures.modeId == newModeId) {
=======
        std::lock_guard<std::mutex> lock(mPolicyLock);

        auto& currentState = mPolicy.*statePtr;
        if (currentState == newState) return {};
        currentState = std::forward<T>(newState);

        std::tie(newMode, consideredSignals) = chooseDisplayMode();
        frameRateOverridesChanged = updateFrameRateOverrides(consideredSignals, newMode->getFps());

        if (mPolicy.mode == newMode) {
>>>>>>> 013d28fc
            // We don't need to change the display mode, but we might need to send an event
            // about a mode change, since it was suppressed if previously considered idle.
            if (!consideredSignals.idle) {
                dispatchCachedReportedMode();
            }
        } else {
            mFeatures.modeId = newModeId;
            refreshRateChanged = true;
        }
    }
    if (refreshRateChanged) {
        const RefreshRate& newRefreshRate = mRefreshRateConfigs.getRefreshRateFromModeId(newModeId);

        mSchedulerCallback.changeRefreshRate(newRefreshRate,
                                             consideredSignals.idle ? ModeEvent::None
                                                                    : ModeEvent::Changed);
    }
    if (frameRateOverridesChanged) {
        mSchedulerCallback.triggerOnFrameRateOverridesChanged();
    }
    return consideredSignals;
}

DisplayModeId Scheduler::calculateRefreshRateModeId(
        scheduler::RefreshRateConfigs::GlobalSignals* consideredSignals) {
    ATRACE_CALL();
    if (consideredSignals) *consideredSignals = {};

    // If Display Power is not in normal operation we want to be in performance mode. When coming
    // back to normal mode, a grace period is given with DisplayPowerTimer.
    if (mDisplayPowerTimer &&
        (!mFeatures.isDisplayPowerStateNormal ||
         mFeatures.displayPowerTimer == TimerState::Reset)) {
        return mRefreshRateConfigs.getMaxRefreshRateByPolicy().getModeId();
    }

    const bool touchActive = mTouchTimer && mFeatures.touch == TouchState::Active;
    const bool idle = mIdleTimer && mFeatures.idleTimer == TimerState::Expired;

    return mRefreshRateConfigs
            .getBestRefreshRate(mFeatures.contentRequirements, {.touch = touchActive, .idle = idle},
                                consideredSignals)
            .getModeId();
}

std::optional<DisplayModeId> Scheduler::getPreferredModeId() {
    std::lock_guard<std::mutex> lock(mFeatureStateLock);
    // Make sure that the default mode ID is first updated, before returned.
    if (mFeatures.modeId.has_value()) {
        mFeatures.modeId = calculateRefreshRateModeId();
    }
    return mFeatures.modeId;
}

void Scheduler::onNewVsyncPeriodChangeTimeline(const hal::VsyncPeriodChangeTimeline& timeline) {
    if (timeline.refreshRequired) {
        mSchedulerCallback.repaintEverythingForHWC();
    }

    std::lock_guard<std::mutex> lock(mVsyncTimelineLock);
    mLastVsyncPeriodChangeTimeline = std::make_optional(timeline);

    const auto maxAppliedTime = systemTime() + MAX_VSYNC_APPLIED_TIME.count();
    if (timeline.newVsyncAppliedTimeNanos > maxAppliedTime) {
        mLastVsyncPeriodChangeTimeline->newVsyncAppliedTimeNanos = maxAppliedTime;
    }
}

void Scheduler::onDisplayRefreshed(nsecs_t timestamp) {
    bool callRepaint = false;
    {
        std::lock_guard<std::mutex> lock(mVsyncTimelineLock);
        if (mLastVsyncPeriodChangeTimeline && mLastVsyncPeriodChangeTimeline->refreshRequired) {
            if (mLastVsyncPeriodChangeTimeline->refreshTimeNanos < timestamp) {
                mLastVsyncPeriodChangeTimeline->refreshRequired = false;
            } else {
                // We need to send another refresh as refreshTimeNanos is still in the future
                callRepaint = true;
            }
        }
    }

    if (callRepaint) {
        mSchedulerCallback.repaintEverythingForHWC();
    }
}

void Scheduler::onPrimaryDisplayAreaChanged(uint32_t displayArea) {
    mLayerHistory->setDisplayArea(displayArea);
}

void Scheduler::setPreferredRefreshRateForUid(FrameRateOverride frameRateOverride) {
    if (frameRateOverride.frameRateHz > 0.f && frameRateOverride.frameRateHz < 1.f) {
        return;
    }

    std::lock_guard lock(mFrameRateOverridesMutex);
    if (frameRateOverride.frameRateHz != 0.f) {
        mFrameRateOverridesFromBackdoor[frameRateOverride.uid] = Fps(frameRateOverride.frameRateHz);
    } else {
        mFrameRateOverridesFromBackdoor.erase(frameRateOverride.uid);
    }
}

std::chrono::steady_clock::time_point Scheduler::getPreviousVsyncFrom(
        nsecs_t expectedPresentTime) const {
    const auto presentTime = std::chrono::nanoseconds(expectedPresentTime);
    const auto vsyncPeriod = std::chrono::nanoseconds(mVsyncSchedule.tracker->currentPeriod());
    return std::chrono::steady_clock::time_point(presentTime - vsyncPeriod);
}

} // namespace android<|MERGE_RESOLUTION|>--- conflicted
+++ resolved
@@ -25,7 +25,7 @@
 #include <android/hardware/configstore/1.0/ISurfaceFlingerConfigs.h>
 #include <android/hardware/configstore/1.1/ISurfaceFlingerConfigs.h>
 #include <configstore/Utils.h>
-#include <input/InputWindow.h>
+#include <gui/WindowInfo.h>
 #include <system/window.h>
 #include <ui/DisplayStatInfo.h>
 #include <utils/Timers.h>
@@ -42,15 +42,12 @@
 #include "../Layer.h"
 #include "DispSyncSource.h"
 #include "EventThread.h"
+#include "FrameRateOverrideMappings.h"
 #include "InjectVSyncSource.h"
 #include "OneShotTimer.h"
-#include "SchedulerUtils.h"
 #include "SurfaceFlingerProperties.h"
-#include "Timer.h"
-#include "VSyncDispatchTimerQueue.h"
 #include "VSyncPredictor.h"
 #include "VSyncReactor.h"
-#include "VsyncController.h"
 
 #define RETURN_IF_INVALID_HANDLE(handle, ...)                        \
     do {                                                             \
@@ -60,84 +57,23 @@
         }                                                            \
     } while (false)
 
-using namespace std::string_literals;
-
-namespace android {
-
-namespace {
-
-std::unique_ptr<scheduler::VSyncTracker> createVSyncTracker() {
-    // TODO(b/144707443): Tune constants.
-    constexpr int kDefaultRate = 60;
-    constexpr auto initialPeriod = std::chrono::duration<nsecs_t, std::ratio<1, kDefaultRate>>(1);
-    constexpr nsecs_t idealPeriod =
-            std::chrono::duration_cast<std::chrono::nanoseconds>(initialPeriod).count();
-    constexpr size_t vsyncTimestampHistorySize = 20;
-    constexpr size_t minimumSamplesForPrediction = 6;
-    constexpr uint32_t discardOutlierPercent = 20;
-    return std::make_unique<scheduler::VSyncPredictor>(idealPeriod, vsyncTimestampHistorySize,
-                                                       minimumSamplesForPrediction,
-                                                       discardOutlierPercent);
-}
-
-std::unique_ptr<scheduler::VSyncDispatch> createVSyncDispatch(scheduler::VSyncTracker& tracker) {
-    // TODO(b/144707443): Tune constants.
-    constexpr std::chrono::nanoseconds vsyncMoveThreshold = 3ms;
-    constexpr std::chrono::nanoseconds timerSlack = 500us;
-    return std::make_unique<
-            scheduler::VSyncDispatchTimerQueue>(std::make_unique<scheduler::Timer>(), tracker,
-                                                timerSlack.count(), vsyncMoveThreshold.count());
-}
-
-const char* toContentDetectionString(bool useContentDetection) {
-    return useContentDetection ? "on" : "off";
-}
-
-} // namespace
-
-class PredictedVsyncTracer {
-public:
-    PredictedVsyncTracer(scheduler::VSyncDispatch& dispatch)
-          : mRegistration(dispatch, std::bind(&PredictedVsyncTracer::callback, this),
-                          "PredictedVsyncTracer") {
-        scheduleRegistration();
-    }
-
-private:
-    TracedOrdinal<bool> mParity = {"VSYNC-predicted", 0};
-    scheduler::VSyncCallbackRegistration mRegistration;
-
-    void scheduleRegistration() { mRegistration.schedule({0, 0, 0}); }
-
-    void callback() {
-        mParity = !mParity;
-        scheduleRegistration();
-    }
-};
-
-Scheduler::Scheduler(const scheduler::RefreshRateConfigs& configs, ISchedulerCallback& callback)
-      : Scheduler(configs, callback,
-                  {.supportKernelTimer = sysprop::support_kernel_idle_timer(false),
-                   .useContentDetection = sysprop::use_content_detection_for_refresh_rate(false)}) {
-}
-
-Scheduler::Scheduler(const scheduler::RefreshRateConfigs& configs, ISchedulerCallback& callback,
-                     Options options)
-      : Scheduler(createVsyncSchedule(options.supportKernelTimer), configs, callback,
-                  createLayerHistory(configs), options) {
+namespace android::scheduler {
+
+Scheduler::Scheduler(ICompositor& compositor, ISchedulerCallback& callback, FeatureFlags features)
+      : impl::MessageQueue(compositor), mFeatures(features), mSchedulerCallback(callback) {}
+
+Scheduler::~Scheduler() {
+    // Stop timers and wait for their threads to exit.
+    mDisplayPowerTimer.reset();
+    mTouchTimer.reset();
+
+    // Stop idle timer and clear callbacks, as the RefreshRateConfigs may outlive the Scheduler.
+    setRefreshRateConfigs(nullptr);
+}
+
+void Scheduler::startTimers() {
     using namespace sysprop;
-
-    const int setIdleTimerMs = base::GetIntProperty("debug.sf.set_idle_timer_ms"s, 0);
-
-    if (const auto millis = setIdleTimerMs ? setIdleTimerMs : set_idle_timer_ms(0); millis > 0) {
-        const auto callback = mOptions.supportKernelTimer ? &Scheduler::kernelIdleTimerCallback
-                                                          : &Scheduler::idleTimerCallback;
-        mIdleTimer.emplace(
-                "IdleTimer", std::chrono::milliseconds(millis),
-                [this, callback] { std::invoke(callback, this, TimerState::Reset); },
-                [this, callback] { std::invoke(callback, this, TimerState::Expired); });
-        mIdleTimer->start();
-    }
+    using namespace std::string_literals;
 
     if (const int64_t millis = set_touch_timer_ms(0); millis > 0) {
         // Touch events are coming to SF every 100ms, so the timer needs to be higher than that
@@ -157,74 +93,58 @@
     }
 }
 
-Scheduler::Scheduler(VsyncSchedule schedule, const scheduler::RefreshRateConfigs& configs,
-                     ISchedulerCallback& schedulerCallback,
-                     std::unique_ptr<LayerHistory> layerHistory, Options options)
-      : mOptions(options),
-        mVsyncSchedule(std::move(schedule)),
-        mLayerHistory(std::move(layerHistory)),
-        mSchedulerCallback(schedulerCallback),
-        mRefreshRateConfigs(configs),
-        mPredictedVsyncTracer(
-                base::GetBoolProperty("debug.sf.show_predicted_vsync", false)
-                        ? std::make_unique<PredictedVsyncTracer>(*mVsyncSchedule.dispatch)
-                        : nullptr) {
-    mSchedulerCallback.setVsyncEnabled(false);
-}
-
-Scheduler::~Scheduler() {
-    // Ensure the OneShotTimer threads are joined before we start destroying state.
-    mDisplayPowerTimer.reset();
-    mTouchTimer.reset();
-    mIdleTimer.reset();
-}
-
-Scheduler::VsyncSchedule Scheduler::createVsyncSchedule(bool supportKernelTimer) {
-    auto clock = std::make_unique<scheduler::SystemClock>();
-    auto tracker = createVSyncTracker();
-    auto dispatch = createVSyncDispatch(*tracker);
-
-    // TODO(b/144707443): Tune constants.
-    constexpr size_t pendingFenceLimit = 20;
-    auto controller =
-            std::make_unique<scheduler::VSyncReactor>(std::move(clock), *tracker, pendingFenceLimit,
-                                                      supportKernelTimer);
-    return {std::move(controller), std::move(tracker), std::move(dispatch)};
-}
-
-std::unique_ptr<LayerHistory> Scheduler::createLayerHistory(
-        const scheduler::RefreshRateConfigs& configs) {
-    return std::make_unique<scheduler::LayerHistory>(configs);
+void Scheduler::setRefreshRateConfigs(std::shared_ptr<RefreshRateConfigs> configs) {
+    {
+        // The current RefreshRateConfigs instance may outlive this call, so unbind its idle timer.
+        std::scoped_lock lock(mRefreshRateConfigsLock);
+        if (mRefreshRateConfigs) {
+            mRefreshRateConfigs->stopIdleTimer();
+            mRefreshRateConfigs->clearIdleTimerCallbacks();
+        }
+    }
+    {
+        // Clear state that depends on the current instance.
+        std::scoped_lock lock(mPolicyLock);
+        mPolicy = {};
+    }
+
+    std::scoped_lock lock(mRefreshRateConfigsLock);
+    mRefreshRateConfigs = std::move(configs);
+    if (!mRefreshRateConfigs) return;
+
+    mRefreshRateConfigs->setIdleTimerCallbacks(
+            {.platform = {.onReset = [this] { idleTimerCallback(TimerState::Reset); },
+                          .onExpired = [this] { idleTimerCallback(TimerState::Expired); }},
+             .kernel = {.onReset = [this] { kernelIdleTimerCallback(TimerState::Reset); },
+                        .onExpired = [this] { kernelIdleTimerCallback(TimerState::Expired); }}});
+
+    mRefreshRateConfigs->startIdleTimer();
+}
+
+void Scheduler::run() {
+    while (true) {
+        waitMessage();
+    }
+}
+
+void Scheduler::createVsyncSchedule(FeatureFlags features) {
+    mVsyncSchedule.emplace(features);
 }
 
 std::unique_ptr<VSyncSource> Scheduler::makePrimaryDispSyncSource(
         const char* name, std::chrono::nanoseconds workDuration,
         std::chrono::nanoseconds readyDuration, bool traceVsync) {
-    return std::make_unique<scheduler::DispSyncSource>(*mVsyncSchedule.dispatch, workDuration,
+    return std::make_unique<scheduler::DispSyncSource>(mVsyncSchedule->getDispatch(),
+                                                       mVsyncSchedule->getTracker(), workDuration,
                                                        readyDuration, traceVsync, name);
 }
 
 std::optional<Fps> Scheduler::getFrameRateOverride(uid_t uid) const {
-    if (!mRefreshRateConfigs.supportsFrameRateOverride()) {
-        return std::nullopt;
-    }
-
-    std::lock_guard lock(mFrameRateOverridesMutex);
-    {
-        const auto iter = mFrameRateOverridesFromBackdoor.find(uid);
-        if (iter != mFrameRateOverridesFromBackdoor.end()) {
-            return std::make_optional<Fps>(iter->second);
-        }
-    }
-
-    {
-        const auto iter = mFrameRateOverridesByContent.find(uid);
-        if (iter != mFrameRateOverridesByContent.end()) {
-            return std::make_optional<Fps>(iter->second);
-        }
-    }
-
-    return std::nullopt;
+    const auto refreshRateConfigs = holdRefreshRateConfigs();
+    const bool supportsFrameRateOverrideByContent =
+            refreshRateConfigs->supportsFrameRateOverrideByContent();
+    return mFrameRateOverrideMappings
+            .getFrameRateOverrideForUid(uid, supportsFrameRateOverrideByContent);
 }
 
 bool Scheduler::isVsyncValid(nsecs_t expectedVsyncTimestamp, uid_t uid) const {
@@ -233,13 +153,11 @@
         return true;
     }
 
-    return mVsyncSchedule.tracker->isVSyncInPhase(expectedVsyncTimestamp, *frameRate);
+    return mVsyncSchedule->getTracker().isVSyncInPhase(expectedVsyncTimestamp, *frameRate);
 }
 
 impl::EventThread::ThrottleVsyncCallback Scheduler::makeThrottleVsyncCallback() const {
-    if (!mRefreshRateConfigs.supportsFrameRateOverride()) {
-        return {};
-    }
+    std::scoped_lock lock(mRefreshRateConfigsLock);
 
     return [this](nsecs_t expectedVsyncTimestamp, uid_t uid) {
         return !isVsyncValid(expectedVsyncTimestamp, uid);
@@ -248,14 +166,18 @@
 
 impl::EventThread::GetVsyncPeriodFunction Scheduler::makeGetVsyncPeriodFunction() const {
     return [this](uid_t uid) {
-        nsecs_t basePeriod = mRefreshRateConfigs.getCurrentRefreshRate().getVsyncPeriod();
+        const auto refreshRateConfigs = holdRefreshRateConfigs();
+        nsecs_t basePeriod = refreshRateConfigs->getCurrentRefreshRate().getVsyncPeriod();
         const auto frameRate = getFrameRateOverride(uid);
         if (!frameRate.has_value()) {
             return basePeriod;
         }
 
-        const auto divider = scheduler::RefreshRateConfigs::getFrameRateDivider(
-            mRefreshRateConfigs.getCurrentRefreshRate().getFps(), *frameRate);
+        const auto divider =
+                scheduler::RefreshRateConfigs::getFrameRateDivider(refreshRateConfigs
+                                                                           ->getCurrentRefreshRate()
+                                                                           .getFps(),
+                                                                   *frameRate);
         if (divider <= 1) {
             return basePeriod;
         }
@@ -263,7 +185,7 @@
     };
 }
 
-Scheduler::ConnectionHandle Scheduler::createConnection(
+ConnectionHandle Scheduler::createConnection(
         const char* connectionName, frametimeline::TokenManager* tokenManager,
         std::chrono::nanoseconds workDuration, std::chrono::nanoseconds readyDuration,
         impl::EventThread::InterceptVSyncsCallback interceptCallback) {
@@ -277,7 +199,7 @@
     return createConnection(std::move(eventThread));
 }
 
-Scheduler::ConnectionHandle Scheduler::createConnection(std::unique_ptr<EventThread> eventThread) {
+ConnectionHandle Scheduler::createConnection(std::unique_ptr<EventThread> eventThread) {
     const ConnectionHandle handle = ConnectionHandle{mNextConnectionHandleId++};
     ALOGV("Creating a connection handle with ID %" PRIuPTR, handle.id);
 
@@ -326,6 +248,7 @@
         thread = mConnections[handle].thread.get();
     }
     thread->onScreenAcquired();
+    mScreenAcquired = true;
 }
 
 void Scheduler::onScreenReleased(ConnectionHandle handle) {
@@ -336,23 +259,10 @@
         thread = mConnections[handle].thread.get();
     }
     thread->onScreenReleased();
+    mScreenAcquired = false;
 }
 
 void Scheduler::onFrameRateOverridesChanged(ConnectionHandle handle, PhysicalDisplayId displayId) {
-<<<<<<< HEAD
-    std::vector<FrameRateOverride> overrides;
-    {
-        std::lock_guard lock(mFrameRateOverridesMutex);
-        for (const auto& [uid, frameRate] : mFrameRateOverridesFromBackdoor) {
-            overrides.emplace_back(FrameRateOverride{uid, frameRate.getValue()});
-        }
-        for (const auto& [uid, frameRate] : mFrameRateOverridesByContent) {
-            if (mFrameRateOverridesFromBackdoor.count(uid) == 0) {
-                overrides.emplace_back(FrameRateOverride{uid, frameRate.getValue()});
-            }
-        }
-    }
-=======
     const auto refreshRateConfigs = holdRefreshRateConfigs();
     const bool supportsFrameRateOverrideByContent =
             refreshRateConfigs->supportsFrameRateOverrideByContent();
@@ -360,7 +270,6 @@
     std::vector<FrameRateOverride> overrides =
             mFrameRateOverrideMappings.getAllFrameRateOverrides(supportsFrameRateOverrideByContent);
 
->>>>>>> 013d28fc
     android::EventThread* thread;
     {
         std::lock_guard lock(mConnectionsLock);
@@ -370,57 +279,56 @@
     thread->onFrameRateOverridesChanged(displayId, std::move(overrides));
 }
 
-void Scheduler::onPrimaryDisplayModeChanged(ConnectionHandle handle, PhysicalDisplayId displayId,
-                                            DisplayModeId modeId, nsecs_t vsyncPeriod) {
-    {
-        std::lock_guard<std::mutex> lock(mFeatureStateLock);
+void Scheduler::onPrimaryDisplayModeChanged(ConnectionHandle handle, DisplayModePtr mode) {
+    {
+        std::lock_guard<std::mutex> lock(mPolicyLock);
         // Cache the last reported modes for primary display.
-        mFeatures.cachedModeChangedParams = {handle, displayId, modeId, vsyncPeriod};
+        mPolicy.cachedModeChangedParams = {handle, mode};
 
         // Invalidate content based refresh rate selection so it could be calculated
         // again for the new refresh rate.
-        mFeatures.contentRequirements.clear();
-    }
-    onNonPrimaryDisplayModeChanged(handle, displayId, modeId, vsyncPeriod);
+        mPolicy.contentRequirements.clear();
+    }
+    onNonPrimaryDisplayModeChanged(handle, mode);
 }
 
 void Scheduler::dispatchCachedReportedMode() {
     // Check optional fields first.
-    if (!mFeatures.modeId.has_value()) {
+    if (!mPolicy.mode) {
         ALOGW("No mode ID found, not dispatching cached mode.");
         return;
     }
-    if (!mFeatures.cachedModeChangedParams.has_value()) {
+    if (!mPolicy.cachedModeChangedParams) {
         ALOGW("No mode changed params found, not dispatching cached mode.");
         return;
     }
 
-    const auto modeId = *mFeatures.modeId;
-    const auto vsyncPeriod = mRefreshRateConfigs.getRefreshRateFromModeId(modeId).getVsyncPeriod();
+    // If the mode is not the current mode, this means that a
+    // mode change is in progress. In that case we shouldn't dispatch an event
+    // as it will be dispatched when the current mode changes.
+    if (std::scoped_lock lock(mRefreshRateConfigsLock);
+        mRefreshRateConfigs->getCurrentRefreshRate().getMode() != mPolicy.mode) {
+        return;
+    }
 
     // If there is no change from cached mode, there is no need to dispatch an event
-    if (modeId == mFeatures.cachedModeChangedParams->modeId &&
-        vsyncPeriod == mFeatures.cachedModeChangedParams->vsyncPeriod) {
+    if (mPolicy.mode == mPolicy.cachedModeChangedParams->mode) {
         return;
     }
 
-    mFeatures.cachedModeChangedParams->modeId = modeId;
-    mFeatures.cachedModeChangedParams->vsyncPeriod = vsyncPeriod;
-    onNonPrimaryDisplayModeChanged(mFeatures.cachedModeChangedParams->handle,
-                                   mFeatures.cachedModeChangedParams->displayId,
-                                   mFeatures.cachedModeChangedParams->modeId,
-                                   mFeatures.cachedModeChangedParams->vsyncPeriod);
-}
-
-void Scheduler::onNonPrimaryDisplayModeChanged(ConnectionHandle handle, PhysicalDisplayId displayId,
-                                               DisplayModeId modeId, nsecs_t vsyncPeriod) {
+    mPolicy.cachedModeChangedParams->mode = mPolicy.mode;
+    onNonPrimaryDisplayModeChanged(mPolicy.cachedModeChangedParams->handle,
+                                   mPolicy.cachedModeChangedParams->mode);
+}
+
+void Scheduler::onNonPrimaryDisplayModeChanged(ConnectionHandle handle, DisplayModePtr mode) {
     android::EventThread* thread;
     {
         std::lock_guard<std::mutex> lock(mConnectionsLock);
         RETURN_IF_INVALID_HANDLE(handle);
         thread = mConnections[handle].thread.get();
     }
-    thread->onModeChanged(displayId, modeId, vsyncPeriod);
+    thread->onModeChanged(mode);
 }
 
 size_t Scheduler::getEventThreadConnectionCount(ConnectionHandle handle) {
@@ -451,12 +359,12 @@
 }
 
 DisplayStatInfo Scheduler::getDisplayStatInfo(nsecs_t now) {
-    const auto vsyncTime = mVsyncSchedule.tracker->nextAnticipatedVSyncTimeFrom(now);
-    const auto vsyncPeriod = mVsyncSchedule.tracker->currentPeriod();
+    const auto vsyncTime = mVsyncSchedule->getTracker().nextAnticipatedVSyncTimeFrom(now);
+    const auto vsyncPeriod = mVsyncSchedule->getTracker().currentPeriod();
     return DisplayStatInfo{.vsyncTime = vsyncTime, .vsyncPeriod = vsyncPeriod};
 }
 
-Scheduler::ConnectionHandle Scheduler::enableVSyncInjection(bool enable) {
+ConnectionHandle Scheduler::enableVSyncInjection(bool enable) {
     if (mInjectVSyncs == enable) {
         return {};
     }
@@ -497,7 +405,7 @@
 void Scheduler::enableHardwareVsync() {
     std::lock_guard<std::mutex> lock(mHWVsyncLock);
     if (!mPrimaryHWVsyncEnabled && mHWVsyncAvailable) {
-        mVsyncSchedule.tracker->resetModel();
+        mVsyncSchedule->getTracker().resetModel();
         mSchedulerCallback.setVsyncEnabled(true);
         mPrimaryHWVsyncEnabled = true;
     }
@@ -540,16 +448,20 @@
     const nsecs_t last = mLastResyncTime.exchange(now);
 
     if (now - last > kIgnoreDelay) {
-        resyncToHardwareVsync(false, mRefreshRateConfigs.getCurrentRefreshRate().getVsyncPeriod());
+        const auto vsyncPeriod = [&] {
+            std::scoped_lock lock(mRefreshRateConfigsLock);
+            return mRefreshRateConfigs->getCurrentRefreshRate().getVsyncPeriod();
+        }();
+        resyncToHardwareVsync(false, vsyncPeriod);
     }
 }
 
 void Scheduler::setVsyncPeriod(nsecs_t period) {
     std::lock_guard<std::mutex> lock(mHWVsyncLock);
-    mVsyncSchedule.controller->startPeriodTransition(period);
+    mVsyncSchedule->getController().startPeriodTransition(period);
 
     if (!mPrimaryHWVsyncEnabled) {
-        mVsyncSchedule.tracker->resetModel();
+        mVsyncSchedule->getTracker().resetModel();
         mSchedulerCallback.setVsyncEnabled(true);
         mPrimaryHWVsyncEnabled = true;
     }
@@ -562,8 +474,9 @@
     { // Scope for the lock
         std::lock_guard<std::mutex> lock(mHWVsyncLock);
         if (mPrimaryHWVsyncEnabled) {
-            needsHwVsync = mVsyncSchedule.controller->addHwVsyncTimestamp(timestamp, hwcVsyncPeriod,
-                                                                          periodFlushed);
+            needsHwVsync =
+                    mVsyncSchedule->getController().addHwVsyncTimestamp(timestamp, hwcVsyncPeriod,
+                                                                        periodFlushed);
         }
     }
 
@@ -574,25 +487,23 @@
     }
 }
 
-void Scheduler::addPresentFence(const std::shared_ptr<FenceTime>& fenceTime) {
-    if (mVsyncSchedule.controller->addPresentFence(fenceTime)) {
+void Scheduler::addPresentFence(std::shared_ptr<FenceTime> fence) {
+    if (mVsyncSchedule->getController().addPresentFence(std::move(fence))) {
         enableHardwareVsync();
     } else {
         disableHardwareVsync(false);
     }
 }
 
-void Scheduler::setIgnorePresentFences(bool ignore) {
-    mVsyncSchedule.controller->setIgnorePresentFences(ignore);
-}
-
 void Scheduler::registerLayer(Layer* layer) {
+    using WindowType = gui::WindowInfo::Type;
+
     scheduler::LayerHistory::LayerVoteType voteType;
 
-    if (!mOptions.useContentDetection ||
-        layer->getWindowType() == InputWindowInfo::Type::STATUS_BAR) {
+    if (!mFeatures.test(Feature::kContentDetection) ||
+        layer->getWindowType() == WindowType::STATUS_BAR) {
         voteType = scheduler::LayerHistory::LayerVoteType::NoVote;
-    } else if (layer->getWindowType() == InputWindowInfo::Type::WALLPAPER) {
+    } else if (layer->getWindowType() == WindowType::WALLPAPER) {
         // Running Wallpaper at Min is considered as part of content detection.
         voteType = scheduler::LayerHistory::LayerVoteType::Min;
     } else {
@@ -602,66 +513,28 @@
     // If the content detection feature is off, we still keep the layer history,
     // since we use it for other features (like Frame Rate API), so layers
     // still need to be registered.
-    mLayerHistory->registerLayer(layer, voteType);
+    mLayerHistory.registerLayer(layer, voteType);
 }
 
 void Scheduler::deregisterLayer(Layer* layer) {
-    mLayerHistory->deregisterLayer(layer);
+    mLayerHistory.deregisterLayer(layer);
 }
 
 void Scheduler::recordLayerHistory(Layer* layer, nsecs_t presentTime,
                                    LayerHistory::LayerUpdateType updateType) {
-    if (mRefreshRateConfigs.canSwitch()) {
-        mLayerHistory->record(layer, presentTime, systemTime(), updateType);
-    }
+    {
+        std::scoped_lock lock(mRefreshRateConfigsLock);
+        if (!mRefreshRateConfigs->canSwitch()) return;
+    }
+
+    mLayerHistory.record(layer, presentTime, systemTime(), updateType);
 }
 
 void Scheduler::setModeChangePending(bool pending) {
-    mLayerHistory->setModeChangePending(pending);
+    mLayerHistory.setModeChangePending(pending);
 }
 
 void Scheduler::chooseRefreshRateForContent() {
-<<<<<<< HEAD
-    if (!mRefreshRateConfigs.canSwitch()) return;
-
-    ATRACE_CALL();
-
-    scheduler::LayerHistory::Summary summary = mLayerHistory->summarize(systemTime());
-    scheduler::RefreshRateConfigs::GlobalSignals consideredSignals;
-    DisplayModeId newModeId;
-    bool frameRateChanged;
-    bool frameRateOverridesChanged;
-    {
-        std::lock_guard<std::mutex> lock(mFeatureStateLock);
-        mFeatures.contentRequirements = summary;
-
-        newModeId = calculateRefreshRateModeId(&consideredSignals);
-        auto newRefreshRate = mRefreshRateConfigs.getRefreshRateFromModeId(newModeId);
-        frameRateOverridesChanged =
-                updateFrameRateOverrides(consideredSignals, newRefreshRate.getFps());
-
-        if (mFeatures.modeId == newModeId) {
-            // We don't need to change the display mode, but we might need to send an event
-            // about a mode change, since it was suppressed due to a previous idleConsidered
-            if (!consideredSignals.idle) {
-                dispatchCachedReportedMode();
-            }
-            frameRateChanged = false;
-        } else {
-            mFeatures.modeId = newModeId;
-            frameRateChanged = true;
-        }
-    }
-    if (frameRateChanged) {
-        auto newRefreshRate = mRefreshRateConfigs.getRefreshRateFromModeId(newModeId);
-        mSchedulerCallback.changeRefreshRate(newRefreshRate,
-                                             consideredSignals.idle ? ModeEvent::None
-                                                                    : ModeEvent::Changed);
-    }
-    if (frameRateOverridesChanged) {
-        mSchedulerCallback.triggerOnFrameRateOverridesChanged();
-    }
-=======
     const auto configs = holdRefreshRateConfigs();
     if (!configs->canSwitch()) return;
 
@@ -669,29 +542,26 @@
 
     LayerHistory::Summary summary = mLayerHistory.summarize(*configs, systemTime());
     applyPolicy(&Policy::contentRequirements, std::move(summary));
->>>>>>> 013d28fc
 }
 
 void Scheduler::resetIdleTimer() {
-    if (mIdleTimer) {
-        mIdleTimer->reset();
-    }
-}
-
-void Scheduler::notifyTouchEvent() {
+    std::scoped_lock lock(mRefreshRateConfigsLock);
+    mRefreshRateConfigs->resetIdleTimer(/*kernelOnly*/ false);
+}
+
+void Scheduler::onTouchHint() {
     if (mTouchTimer) {
         mTouchTimer->reset();
 
-        if (mOptions.supportKernelTimer && mIdleTimer) {
-            mIdleTimer->reset();
-        }
+        std::scoped_lock lock(mRefreshRateConfigsLock);
+        mRefreshRateConfigs->resetIdleTimer(/*kernelOnly*/ true);
     }
 }
 
 void Scheduler::setDisplayPowerState(bool normal) {
     {
-        std::lock_guard<std::mutex> lock(mFeatureStateLock);
-        mFeatures.isDisplayPowerStateNormal = normal;
+        std::lock_guard<std::mutex> lock(mPolicyLock);
+        mPolicy.isDisplayPowerStateNormal = normal;
     }
 
     if (mDisplayPowerTimer) {
@@ -700,7 +570,7 @@
 
     // Display Power event will boost the refresh rate to performance.
     // Clear Layer History to get fresh FPS detection
-    mLayerHistory->clear();
+    mLayerHistory.clear();
 }
 
 void Scheduler::kernelIdleTimerCallback(TimerState state) {
@@ -708,16 +578,21 @@
 
     // TODO(145561154): cleanup the kernel idle timer implementation and the refresh rate
     // magic number
-    const auto& refreshRate = mRefreshRateConfigs.getCurrentRefreshRate();
-    constexpr Fps FPS_THRESHOLD_FOR_KERNEL_TIMER{65.0f};
-    if (state == TimerState::Reset &&
-        refreshRate.getFps().greaterThanWithMargin(FPS_THRESHOLD_FOR_KERNEL_TIMER)) {
+    const auto refreshRate = [&] {
+        std::scoped_lock lock(mRefreshRateConfigsLock);
+        return mRefreshRateConfigs->getCurrentRefreshRate();
+    }();
+
+    constexpr Fps FPS_THRESHOLD_FOR_KERNEL_TIMER = 65_Hz;
+    using namespace fps_approx_ops;
+
+    if (state == TimerState::Reset && refreshRate.getFps() > FPS_THRESHOLD_FOR_KERNEL_TIMER) {
         // If we're not in performance mode then the kernel timer shouldn't do
         // anything, as the refresh rate during DPU power collapse will be the
         // same.
         resyncToHardwareVsync(true /* makeAvailable */, refreshRate.getVsyncPeriod());
     } else if (state == TimerState::Expired &&
-               refreshRate.getFps().lessThanOrEqualWithMargin(FPS_THRESHOLD_FOR_KERNEL_TIMER)) {
+               refreshRate.getFps() <= FPS_THRESHOLD_FOR_KERNEL_TIMER) {
         // Disable HW VSYNC if the timer expired, as we don't need it enabled if
         // we're not pushing frames, and if we're in PERFORMANCE mode then we'll
         // need to update the VsyncController model anyway.
@@ -728,11 +603,7 @@
 }
 
 void Scheduler::idleTimerCallback(TimerState state) {
-<<<<<<< HEAD
-    handleTimerStateChanged(&mFeatures.idleTimer, state);
-=======
     applyPolicy(&Policy::idleTimer, state);
->>>>>>> 013d28fc
     ATRACE_INT("ExpiredIdleTimer", static_cast<int>(state));
 }
 
@@ -742,120 +613,65 @@
     // Clear layer history to get fresh FPS detection.
     // NOTE: Instead of checking all the layers, we should be checking the layer
     // that is currently on top. b/142507166 will give us this capability.
-<<<<<<< HEAD
-    if (handleTimerStateChanged(&mFeatures.touch, touch)) {
-        mLayerHistory->clear();
-=======
     if (applyPolicy(&Policy::touch, touch).touch) {
         mLayerHistory.clear();
->>>>>>> 013d28fc
     }
     ATRACE_INT("TouchState", static_cast<int>(touch));
 }
 
 void Scheduler::displayPowerTimerCallback(TimerState state) {
-<<<<<<< HEAD
-    handleTimerStateChanged(&mFeatures.displayPowerTimer, state);
-=======
     applyPolicy(&Policy::displayPowerTimer, state);
->>>>>>> 013d28fc
     ATRACE_INT("ExpiredDisplayPowerTimer", static_cast<int>(state));
 }
 
 void Scheduler::dump(std::string& result) const {
     using base::StringAppendF;
 
-    StringAppendF(&result, "+  Idle timer: %s\n", mIdleTimer ? mIdleTimer->dump().c_str() : "off");
     StringAppendF(&result, "+  Touch timer: %s\n",
                   mTouchTimer ? mTouchTimer->dump().c_str() : "off");
     StringAppendF(&result, "+  Content detection: %s %s\n\n",
-                  toContentDetectionString(mOptions.useContentDetection),
-                  mLayerHistory ? mLayerHistory->dump().c_str() : "(no layer history)");
-
-    {
-        std::lock_guard lock(mFrameRateOverridesMutex);
-        StringAppendF(&result, "Frame Rate Overrides (backdoor): {");
-        for (const auto& [uid, frameRate] : mFrameRateOverridesFromBackdoor) {
-            StringAppendF(&result, "[uid: %d frameRate: %s], ", uid, to_string(frameRate).c_str());
-        }
-        StringAppendF(&result, "}\n");
-
-        StringAppendF(&result, "Frame Rate Overrides (setFrameRate): {");
-        for (const auto& [uid, frameRate] : mFrameRateOverridesByContent) {
-            StringAppendF(&result, "[uid: %d frameRate: %s], ", uid, to_string(frameRate).c_str());
-        }
-        StringAppendF(&result, "}\n");
-    }
-}
-
-void Scheduler::dumpVsync(std::string& s) const {
-    using base::StringAppendF;
-
-    StringAppendF(&s, "VSyncReactor:\n");
-    mVsyncSchedule.controller->dump(s);
-    StringAppendF(&s, "VSyncDispatch:\n");
-    mVsyncSchedule.dispatch->dump(s);
-}
-
-<<<<<<< HEAD
-bool Scheduler::updateFrameRateOverrides(
-        scheduler::RefreshRateConfigs::GlobalSignals consideredSignals, Fps displayRefreshRate) {
-    if (!mRefreshRateConfigs.supportsFrameRateOverride()) {
-        return false;
-    }
-=======
+                  mFeatures.test(Feature::kContentDetection) ? "on" : "off",
+                  mLayerHistory.dump().c_str());
+
+    mFrameRateOverrideMappings.dump(result);
+
+    {
+        std::lock_guard lock(mHWVsyncLock);
+        StringAppendF(&result,
+                      "mScreenAcquired=%d mPrimaryHWVsyncEnabled=%d mHWVsyncAvailable=%d\n",
+                      mScreenAcquired.load(), mPrimaryHWVsyncEnabled, mHWVsyncAvailable);
+    }
+}
+
+void Scheduler::dumpVsync(std::string& out) const {
+    mVsyncSchedule->dump(out);
+}
+
 bool Scheduler::updateFrameRateOverrides(GlobalSignals consideredSignals, Fps displayRefreshRate) {
     const auto refreshRateConfigs = holdRefreshRateConfigs();
->>>>>>> 013d28fc
 
     // we always update mFrameRateOverridesByContent here
     // supportsFrameRateOverridesByContent will be checked
     // when getting FrameRateOverrides from mFrameRateOverrideMappings
     if (!consideredSignals.idle) {
         const auto frameRateOverrides =
-                mRefreshRateConfigs.getFrameRateOverrides(mFeatures.contentRequirements,
-                                                          displayRefreshRate,
-                                                          consideredSignals.touch);
-        std::lock_guard lock(mFrameRateOverridesMutex);
-        if (!std::equal(mFrameRateOverridesByContent.begin(), mFrameRateOverridesByContent.end(),
-                        frameRateOverrides.begin(), frameRateOverrides.end(),
-                        [](const std::pair<uid_t, Fps>& a, const std::pair<uid_t, Fps>& b) {
-                            return a.first == b.first && a.second.equalsWithMargin(b.second);
-                        })) {
-            mFrameRateOverridesByContent = frameRateOverrides;
-            return true;
-        }
+                refreshRateConfigs->getFrameRateOverrides(mPolicy.contentRequirements,
+                                                          displayRefreshRate, consideredSignals);
+        return mFrameRateOverrideMappings.updateFrameRateOverridesByContent(frameRateOverrides);
     }
     return false;
 }
 
-<<<<<<< HEAD
-template <class T>
-bool Scheduler::handleTimerStateChanged(T* currentState, T newState) {
-    DisplayModeId newModeId;
-=======
 template <typename S, typename T>
 auto Scheduler::applyPolicy(S Policy::*statePtr, T&& newState) -> GlobalSignals {
     DisplayModePtr newMode;
     GlobalSignals consideredSignals;
 
->>>>>>> 013d28fc
     bool refreshRateChanged = false;
     bool frameRateOverridesChanged;
-    scheduler::RefreshRateConfigs::GlobalSignals consideredSignals;
-    {
-<<<<<<< HEAD
-        std::lock_guard<std::mutex> lock(mFeatureStateLock);
-        if (*currentState == newState) {
-            return false;
-        }
-        *currentState = newState;
-        newModeId = calculateRefreshRateModeId(&consideredSignals);
-        const RefreshRate& newRefreshRate = mRefreshRateConfigs.getRefreshRateFromModeId(newModeId);
-        frameRateOverridesChanged =
-                updateFrameRateOverrides(consideredSignals, newRefreshRate.getFps());
-        if (mFeatures.modeId == newModeId) {
-=======
+
+    const auto refreshRateConfigs = holdRefreshRateConfigs();
+    {
         std::lock_guard<std::mutex> lock(mPolicyLock);
 
         auto& currentState = mPolicy.*statePtr;
@@ -866,23 +682,22 @@
         frameRateOverridesChanged = updateFrameRateOverrides(consideredSignals, newMode->getFps());
 
         if (mPolicy.mode == newMode) {
->>>>>>> 013d28fc
             // We don't need to change the display mode, but we might need to send an event
             // about a mode change, since it was suppressed if previously considered idle.
             if (!consideredSignals.idle) {
                 dispatchCachedReportedMode();
             }
         } else {
-            mFeatures.modeId = newModeId;
+            mPolicy.mode = newMode;
             refreshRateChanged = true;
         }
     }
     if (refreshRateChanged) {
-        const RefreshRate& newRefreshRate = mRefreshRateConfigs.getRefreshRateFromModeId(newModeId);
+        const auto newRefreshRate = refreshRateConfigs->getRefreshRateFromModeId(newMode->getId());
 
         mSchedulerCallback.changeRefreshRate(newRefreshRate,
-                                             consideredSignals.idle ? ModeEvent::None
-                                                                    : ModeEvent::Changed);
+                                             consideredSignals.idle ? DisplayModeEvent::None
+                                                                    : DisplayModeEvent::Changed);
     }
     if (frameRateOverridesChanged) {
         mSchedulerCallback.triggerOnFrameRateOverridesChanged();
@@ -890,40 +705,40 @@
     return consideredSignals;
 }
 
-DisplayModeId Scheduler::calculateRefreshRateModeId(
-        scheduler::RefreshRateConfigs::GlobalSignals* consideredSignals) {
+auto Scheduler::chooseDisplayMode() -> std::pair<DisplayModePtr, GlobalSignals> {
     ATRACE_CALL();
-    if (consideredSignals) *consideredSignals = {};
+
+    const auto configs = holdRefreshRateConfigs();
 
     // If Display Power is not in normal operation we want to be in performance mode. When coming
     // back to normal mode, a grace period is given with DisplayPowerTimer.
     if (mDisplayPowerTimer &&
-        (!mFeatures.isDisplayPowerStateNormal ||
-         mFeatures.displayPowerTimer == TimerState::Reset)) {
-        return mRefreshRateConfigs.getMaxRefreshRateByPolicy().getModeId();
-    }
-
-    const bool touchActive = mTouchTimer && mFeatures.touch == TouchState::Active;
-    const bool idle = mIdleTimer && mFeatures.idleTimer == TimerState::Expired;
-
-    return mRefreshRateConfigs
-            .getBestRefreshRate(mFeatures.contentRequirements, {.touch = touchActive, .idle = idle},
-                                consideredSignals)
-            .getModeId();
-}
-
-std::optional<DisplayModeId> Scheduler::getPreferredModeId() {
-    std::lock_guard<std::mutex> lock(mFeatureStateLock);
-    // Make sure that the default mode ID is first updated, before returned.
-    if (mFeatures.modeId.has_value()) {
-        mFeatures.modeId = calculateRefreshRateModeId();
-    }
-    return mFeatures.modeId;
+        (!mPolicy.isDisplayPowerStateNormal || mPolicy.displayPowerTimer == TimerState::Reset)) {
+        constexpr GlobalSignals kNoSignals;
+        return {configs->getMaxRefreshRateByPolicy().getMode(), kNoSignals};
+    }
+
+    const GlobalSignals signals{.touch = mTouchTimer && mPolicy.touch == TouchState::Active,
+                                .idle = mPolicy.idleTimer == TimerState::Expired};
+
+    const auto [refreshRate, consideredSignals] =
+            configs->getBestRefreshRate(mPolicy.contentRequirements, signals);
+
+    return {refreshRate.getMode(), consideredSignals};
+}
+
+DisplayModePtr Scheduler::getPreferredDisplayMode() {
+    std::lock_guard<std::mutex> lock(mPolicyLock);
+    // Make sure the stored mode is up to date.
+    if (mPolicy.mode) {
+        mPolicy.mode = chooseDisplayMode().first;
+    }
+    return mPolicy.mode;
 }
 
 void Scheduler::onNewVsyncPeriodChangeTimeline(const hal::VsyncPeriodChangeTimeline& timeline) {
     if (timeline.refreshRequired) {
-        mSchedulerCallback.repaintEverythingForHWC();
+        mSchedulerCallback.scheduleComposite(FrameHint::kNone);
     }
 
     std::lock_guard<std::mutex> lock(mVsyncTimelineLock);
@@ -935,27 +750,35 @@
     }
 }
 
-void Scheduler::onDisplayRefreshed(nsecs_t timestamp) {
-    bool callRepaint = false;
-    {
+void Scheduler::onPostComposition(nsecs_t presentTime) {
+    const bool recomposite = [=] {
         std::lock_guard<std::mutex> lock(mVsyncTimelineLock);
         if (mLastVsyncPeriodChangeTimeline && mLastVsyncPeriodChangeTimeline->refreshRequired) {
-            if (mLastVsyncPeriodChangeTimeline->refreshTimeNanos < timestamp) {
-                mLastVsyncPeriodChangeTimeline->refreshRequired = false;
-            } else {
-                // We need to send another refresh as refreshTimeNanos is still in the future
-                callRepaint = true;
+            if (presentTime < mLastVsyncPeriodChangeTimeline->refreshTimeNanos) {
+                // We need to composite again as refreshTimeNanos is still in the future.
+                return true;
             }
+
+            mLastVsyncPeriodChangeTimeline->refreshRequired = false;
         }
-    }
-
-    if (callRepaint) {
-        mSchedulerCallback.repaintEverythingForHWC();
-    }
-}
-
-void Scheduler::onPrimaryDisplayAreaChanged(uint32_t displayArea) {
-    mLayerHistory->setDisplayArea(displayArea);
+        return false;
+    }();
+
+    if (recomposite) {
+        mSchedulerCallback.scheduleComposite(FrameHint::kNone);
+    }
+}
+
+void Scheduler::onActiveDisplayAreaChanged(uint32_t displayArea) {
+    mLayerHistory.setDisplayArea(displayArea);
+}
+
+void Scheduler::setGameModeRefreshRateForUid(FrameRateOverride frameRateOverride) {
+    if (frameRateOverride.frameRateHz > 0.f && frameRateOverride.frameRateHz < 1.f) {
+        return;
+    }
+
+    mFrameRateOverrideMappings.setGameModeRefreshRateForUid(frameRateOverride);
 }
 
 void Scheduler::setPreferredRefreshRateForUid(FrameRateOverride frameRateOverride) {
@@ -963,19 +786,14 @@
         return;
     }
 
-    std::lock_guard lock(mFrameRateOverridesMutex);
-    if (frameRateOverride.frameRateHz != 0.f) {
-        mFrameRateOverridesFromBackdoor[frameRateOverride.uid] = Fps(frameRateOverride.frameRateHz);
-    } else {
-        mFrameRateOverridesFromBackdoor.erase(frameRateOverride.uid);
-    }
+    mFrameRateOverrideMappings.setPreferredRefreshRateForUid(frameRateOverride);
 }
 
 std::chrono::steady_clock::time_point Scheduler::getPreviousVsyncFrom(
         nsecs_t expectedPresentTime) const {
     const auto presentTime = std::chrono::nanoseconds(expectedPresentTime);
-    const auto vsyncPeriod = std::chrono::nanoseconds(mVsyncSchedule.tracker->currentPeriod());
+    const auto vsyncPeriod = std::chrono::nanoseconds(mVsyncSchedule->getTracker().currentPeriod());
     return std::chrono::steady_clock::time_point(presentTime - vsyncPeriod);
 }
 
-} // namespace android+} // namespace android::scheduler